--- conflicted
+++ resolved
@@ -187,7 +187,6 @@
     send_error(None, -32601, "received an invalid request")
 }
 
-<<<<<<< HEAD
 #[derive(Debug)]
 pub struct AnalysisResult {
     pub ast: Module,
@@ -199,9 +198,8 @@
         Self { ast, artifact }
     }
 }
-=======
+
 pub(crate) const TRIGGER_CHARS: [&str; 4] = [".", ":", "(", " "];
->>>>>>> d99b686c
 
 /// A Language Server, which can be used any object implementing `BuildRunnable` internally by passing it as a generic parameter.
 #[derive(Debug)]
