use std::fmt;
use std::fs::{metadata, remove_file, File};
use std::io::{BufRead, BufReader};
use std::option::Option;
use std::path::{Path, PathBuf};
use std::process::{Command, Stdio};
use std::thread::sleep;
use std::time::{Duration, SystemTime};

use erg_common::config::ErgMode;
use erg_common::consts::{ERG_MODE, PYTHON_MODE};
use erg_common::env::{is_pystd_main_module, is_std_decl_path};
use erg_common::erg_util::BUILTIN_ERG_MODS;
use erg_common::levenshtein::get_similar_name;
use erg_common::pathutil::{DirKind, FileKind};
use erg_common::python_util::BUILTIN_PYTHON_MODS;
use erg_common::set::Set;
use erg_common::traits::{Locational, Stream};
use erg_common::triple::Triple;
use erg_common::{get_hash, log, set, unique_in_place, Str};

use ast::{
    ConstIdentifier, Decorator, DefId, Identifier, OperationKind, PolyTypeSpec, PreDeclTypeSpec,
    VarName,
};
use erg_parser::ast;

use crate::ty::constructors::{
    free_var, func, func0, func1, proc, ref_, ref_mut, unknown_len_array_t, v_enum,
};
use crate::ty::free::{Constraint, HasLevel};
use crate::ty::typaram::TyParam;
use crate::ty::value::{GenTypeObj, TypeObj, ValueObj};
use crate::ty::{
    GuardType, HasType, ParamTy, SubrType, Type, Variable, Visibility, VisibilityModifier,
};

use crate::build_hir::HIRBuilder;
use crate::context::{
    ClassDefType, Context, ContextKind, DefaultInfo, MethodPair, RegistrationMode, TraitImpl,
};
use crate::error::readable_name;
use crate::error::{
    CompileError, CompileErrors, CompileResult, TyCheckError, TyCheckErrors, TyCheckResult,
};
use crate::hir::Literal;
use crate::varinfo::{AbsLocation, Mutability, VarInfo, VarKind};
use crate::{feature_error, hir};
use Mutability::*;
use RegistrationMode::*;

use super::instantiate::TyVarCache;
use super::instantiate_spec::ParamKind;

pub fn valid_mod_name(name: &str) -> bool {
    !name.is_empty() && !name.starts_with('/') && name.trim() == name
}

#[derive(Debug, Clone, Copy, PartialEq, Eq, Hash)]
pub enum CheckStatus {
    Succeed,
    Failed,
    Ongoing,
}

impl fmt::Display for CheckStatus {
    fn fmt(&self, f: &mut fmt::Formatter<'_>) -> fmt::Result {
        match self {
            CheckStatus::Succeed => write!(f, "succeed"),
            CheckStatus::Failed => write!(f, "failed"),
            CheckStatus::Ongoing => write!(f, "ongoing"),
        }
    }
}

impl std::str::FromStr for CheckStatus {
    type Err = String;

    fn from_str(s: &str) -> Result<Self, Self::Err> {
        match s {
            "succeed" => Ok(CheckStatus::Succeed),
            "failed" => Ok(CheckStatus::Failed),
            "ongoing" => Ok(CheckStatus::Ongoing),
            _ => Err(format!("invalid status: {s}")),
        }
    }
}

/// format:
/// ```python
/// #[pylyzer] succeed foo.py 1234567890
/// ```
#[derive(Debug, Clone, PartialEq, Eq, Hash)]
pub struct PylyzerStatus {
    pub status: CheckStatus,
    pub file: PathBuf,
    pub timestamp: SystemTime,
    pub hash: u64,
}

impl fmt::Display for PylyzerStatus {
    fn fmt(&self, f: &mut fmt::Formatter<'_>) -> fmt::Result {
        write!(
            f,
            "##[pylyzer] {} {} {} {}",
            self.status,
            self.file.display(),
            self.timestamp
                .duration_since(SystemTime::UNIX_EPOCH)
                .unwrap()
                .as_secs(),
            self.hash,
        )
    }
}

impl std::str::FromStr for PylyzerStatus {
    type Err = String;

    fn from_str(s: &str) -> Result<Self, Self::Err> {
        let mut iter = s.split_whitespace();
        let pylyzer = iter.next().ok_or("no pylyzer")?;
        if pylyzer != "##[pylyzer]" {
            return Err("not pylyzer".to_string());
        }
        let status = iter.next().ok_or("no succeed")?;
        let status = status.parse()?;
        let file = iter.next().ok_or("no file")?;
        let file = PathBuf::from(file);
        let timestamp = iter.next().ok_or("no timestamp")?;
        let timestamp = SystemTime::UNIX_EPOCH
            .checked_add(std::time::Duration::from_secs(
                timestamp
                    .parse()
                    .map_err(|e| format!("timestamp parse error: {e}"))?,
            ))
            .ok_or("timestamp overflow")?;
        let hash = iter.next().ok_or("no hash")?;
        let hash = hash.parse().map_err(|e| format!("hash parse error: {e}"))?;
        Ok(PylyzerStatus {
            status,
            file,
            timestamp,
            hash,
        })
    }
}

enum Availability {
    Available,
    InProgress,
    NotFound,
    Unreadable,
    OutOfDate,
}

use Availability::*;

const UBAR: &Str = &Str::ever("_");

impl Context {
    /// If it is a constant that is defined, there must be no variable of the same name defined across all scopes
    pub(crate) fn registered_info(
        &self,
        name: &str,
        is_const: bool,
    ) -> Option<(&VarName, &VarInfo)> {
        if let Some((name, vi)) = self.params.iter().find(|(maybe_name, _)| {
            maybe_name
                .as_ref()
                .map(|n| &n.inspect()[..] == name)
                .unwrap_or(false)
        }) {
            return Some((name.as_ref().unwrap(), vi));
        } else if let Some((name, vi)) = self.locals.get_key_value(name) {
            return Some((name, vi));
        }
        if is_const {
            let outer = self.get_outer().or_else(|| self.get_builtins())?;
            outer.registered_info(name, is_const)
        } else {
            None
        }
    }

    fn pre_define_var(&mut self, sig: &ast::VarSignature, id: Option<DefId>) -> TyCheckResult<()> {
        let muty = Mutability::from(&sig.inspect().unwrap_or(UBAR)[..]);
        let ident = match &sig.pat {
            ast::VarPattern::Ident(ident) => ident,
            ast::VarPattern::Discard(_) => {
                return Ok(());
            }
            other => unreachable!("{other}"),
        };
        let vis = self.instantiate_vis_modifier(&ident.vis)?;
        let kind = id.map_or(VarKind::Declared, VarKind::Defined);
        let sig_t =
            self.instantiate_var_sig_t(sig.t_spec.as_ref().map(|ts| &ts.t_spec), PreRegister)?;
        let py_name = if let ContextKind::PatchMethodDefs(_base) = &self.kind {
            Some(Str::from(format!("::{}{}", self.name, ident)))
        } else {
            None
        };
        if let Some(_decl) = self.decls.remove(&ident.name) {
            Err(TyCheckErrors::from(TyCheckError::duplicate_decl_error(
                self.cfg.input.clone(),
                line!() as usize,
                sig.loc(),
                self.caused_by(),
                ident.name.inspect(),
            )))
        } else {
            let vi = VarInfo::new(
                sig_t,
                muty,
                Visibility::new(vis, self.name.clone()),
                kind,
                None,
                self.impl_of(),
                py_name,
                self.absolutize(ident.name.loc()),
            );
            self.index().register(&vi);
            self.future_defined_locals.insert(ident.name.clone(), vi);
            Ok(())
        }
    }

    pub(crate) fn declare_sub(
        &mut self,
        sig: &ast::SubrSignature,
        id: Option<DefId>,
    ) -> TyCheckResult<()> {
        let name = sig.ident.inspect();
        let vis = self.instantiate_vis_modifier(&sig.ident.vis)?;
        let muty = Mutability::from(&name[..]);
        let kind = id.map_or(VarKind::Declared, VarKind::Defined);
        let comptime_decos = sig
            .decorators
            .iter()
            .filter_map(|deco| match &deco.0 {
                ast::Expr::Accessor(ast::Accessor::Ident(local)) if local.is_const() => {
                    Some(local.inspect().clone())
                }
                _ => None,
            })
            .collect::<Set<_>>();
        let default_ts =
            vec![free_var(self.level, Constraint::new_type_of(Type::Type)); sig.params.len()];
        let (errs, t) = match self.instantiate_sub_sig_t(sig, default_ts, PreRegister) {
            Ok(t) => (TyCheckErrors::empty(), t),
            Err((errs, t)) => (errs, t),
        };
        let py_name = if let ContextKind::PatchMethodDefs(_base) = &self.kind {
            Some(Str::from(format!("::{}{}", self.name, sig.ident)))
        } else {
            None
        };
        let vi = VarInfo::new(
            t,
            muty,
            Visibility::new(vis, self.name.clone()),
            kind,
            Some(comptime_decos),
            self.impl_of(),
            py_name,
            self.absolutize(sig.ident.name.loc()),
        );
        self.index().register(&vi);
        if let Some(_decl) = self.decls.remove(name) {
            Err(TyCheckErrors::from(TyCheckError::duplicate_decl_error(
                self.cfg.input.clone(),
                line!() as usize,
                sig.loc(),
                self.caused_by(),
                name,
            )))
        } else {
            self.decls.insert(sig.ident.name.clone(), vi);
            if errs.is_empty() {
                Ok(())
            } else {
                Err(errs)
            }
        }
    }

    /// already validated
    pub(crate) fn assign_var_sig(
        &mut self,
        sig: &ast::VarSignature,
        body_t: &Type,
        id: DefId,
        py_name: Option<Str>,
    ) -> TyCheckResult<VarInfo> {
        let ident = match &sig.pat {
            ast::VarPattern::Ident(ident) => ident,
            ast::VarPattern::Discard(_) => {
                return Ok(VarInfo {
                    t: body_t.clone(),
                    ..VarInfo::const_default_private()
                });
            }
            _ => unreachable!(),
        };
        if let Some(py_name) = &py_name {
            self.erg_to_py_names
                .insert(ident.inspect().clone(), py_name.clone());
        }
        let ident = if PYTHON_MODE && py_name.is_some() {
            let mut symbol = ident.name.clone().into_token();
            symbol.content = py_name.clone().unwrap();
            Identifier::new(ident.vis.clone(), VarName::new(symbol))
        } else {
            ident.clone()
        };
        let vis = self.instantiate_vis_modifier(&ident.vis)?;
        // already defined as const
        if sig.is_const() {
            let mut vi = self.decls.remove(ident.inspect()).unwrap_or_else(|| {
                VarInfo::new(
                    body_t.clone(),
                    Mutability::Const,
                    Visibility::new(vis, self.name.clone()),
                    VarKind::Declared,
                    None,
                    self.impl_of(),
                    py_name.clone(),
                    self.absolutize(ident.name.loc()),
                )
            });
            if vi.py_name.is_none() {
                vi.py_name = py_name;
            }
            self.locals.insert(ident.name.clone(), vi.clone());
            if let Ok(value) = self.convert_singular_type_into_value(vi.t.clone()) {
                self.consts.insert(ident.name.clone(), value);
            }
            return Ok(vi);
        }
        let muty = Mutability::from(&ident.inspect()[..]);
        let opt_vi = self
            .decls
            .remove(ident.inspect())
            .or_else(|| self.future_defined_locals.remove(ident.inspect()));
        let py_name = opt_vi
            .as_ref()
            .and_then(|vi| vi.py_name.clone())
            .or(py_name);
        let kind = if id.0 == 0 {
            VarKind::Declared
        } else {
            VarKind::Defined(id)
        };
        let t = sig.t_spec.as_ref().map_or(body_t.clone(), |ts| {
            if ts.ascription_kind().is_force_cast() {
                self.instantiate_typespec(&ts.t_spec)
                    .unwrap_or(body_t.clone())
            } else {
                body_t.clone()
            }
        });
        let vi = VarInfo::new(
            t,
            muty,
            Visibility::new(vis, self.name.clone()),
            kind,
            None,
            self.impl_of(),
            py_name,
            self.absolutize(ident.name.loc()),
        );
        log!(info "Registered {}{}: {}", self.name, ident, vi);
        self.locals.insert(ident.name.clone(), vi.clone());
        if let Ok(value) = self.convert_singular_type_into_value(vi.t.clone()) {
            self.consts.insert(ident.name.clone(), value);
        }
        Ok(vi)
    }

    fn type_self_param(
        &self,
        pat: &ast::ParamPattern,
        name: &VarName,
        spec_t: &Type,
        errs: &mut TyCheckErrors,
    ) {
        if let Some(self_t) = self.rec_get_self_t() {
            let self_t = match pat {
                ast::ParamPattern::Ref(_) => ref_(self_t),
                ast::ParamPattern::RefMut(_) => ref_mut(self_t, None),
                _ => self_t,
            };
            if let Err(es) = self.sub_unify(spec_t, &self_t, name, Some(name.inspect())) {
                errs.extend(es);
            }
        } else {
            log!(err "self_t is None");
        }
    }

    /// TODO: sig should be immutable
    /// 宣言が既にある場合、opt_decl_tに宣言の型を渡す
    fn assign_param(
        &mut self,
        sig: &mut hir::NonDefaultParamSignature,
        opt_decl_t: Option<&ParamTy>,
        kind: ParamKind,
    ) -> TyCheckResult<()> {
        let vis = if PYTHON_MODE {
            Visibility::BUILTIN_PUBLIC
        } else {
            Visibility::private(self.name.clone())
        };
        let default = kind.default_info();
        let is_var_params = kind.is_var_params();
        match &sig.raw.pat {
            // Literal patterns will be desugared to discard patterns
            ast::ParamPattern::Lit(_) => unreachable!(),
            ast::ParamPattern::Discard(token) => {
                let (spec_t, errs) = match self.instantiate_param_sig_t(
                    &sig.raw,
                    opt_decl_t,
                    &mut TyVarCache::new(self.level, self),
                    Normal,
                    kind,
                    false,
                ) {
                    Ok(ty) => (ty, TyCheckErrors::empty()),
                    Err(errs) => (Type::Failure, errs),
                };
                let def_id = DefId(get_hash(&(&self.name, "_")));
                let kind = VarKind::parameter(def_id, is_var_params, DefaultInfo::NonDefault);
                let vi = VarInfo::new(
                    spec_t,
                    Immutable,
                    vis,
                    kind,
                    None,
                    None,
                    None,
                    self.absolutize(token.loc()),
                );
                sig.vi = vi.clone();
                self.params.push((Some(VarName::from_static("_")), vi));
                if errs.is_empty() {
                    Ok(())
                } else {
                    Err(errs)
                }
            }
            ast::ParamPattern::VarName(name) => {
                if self
                    .registered_info(name.inspect(), name.is_const())
                    .is_some()
                {
                    Err(TyCheckErrors::from(TyCheckError::reassign_error(
                        self.cfg.input.clone(),
                        line!() as usize,
                        name.loc(),
                        self.caused_by(),
                        name.inspect(),
                    )))
                } else {
                    // ok, not defined
                    let mut dummy_tv_cache = TyVarCache::new(self.level, self);
                    let (spec_t, mut errs) = match self.instantiate_param_sig_t(
                        &sig.raw,
                        opt_decl_t,
                        &mut dummy_tv_cache,
                        Normal,
                        kind,
                        false,
                    ) {
                        Ok(ty) => (ty, TyCheckErrors::empty()),
                        Err(errs) => (Type::Failure, errs),
                    };
                    let spec_t = if is_var_params {
                        unknown_len_array_t(spec_t)
                    } else {
                        spec_t
                    };
                    if &name.inspect()[..] == "self" {
                        self.type_self_param(&sig.raw.pat, name, &spec_t, &mut errs);
                    }
                    let def_id = DefId(get_hash(&(&self.name, name)));
                    let kind = VarKind::parameter(def_id, is_var_params, default);
                    let muty = Mutability::from(&name.inspect()[..]);
                    let vi = VarInfo::new(
                        spec_t,
                        muty,
                        vis,
                        kind,
                        None,
                        None,
                        None,
                        self.absolutize(name.loc()),
                    );
                    self.index().register(&vi);
                    sig.vi = vi.clone();
                    self.params.push((Some(name.clone()), vi));
                    if errs.is_empty() {
                        Ok(())
                    } else {
                        Err(errs)
                    }
                }
            }
            ast::ParamPattern::Ref(name) => {
                if self
                    .registered_info(name.inspect(), name.is_const())
                    .is_some()
                {
                    Err(TyCheckErrors::from(TyCheckError::reassign_error(
                        self.cfg.input.clone(),
                        line!() as usize,
                        name.loc(),
                        self.caused_by(),
                        name.inspect(),
                    )))
                } else {
                    // ok, not defined
                    let mut dummy_tv_cache = TyVarCache::new(self.level, self);
                    let (spec_t, mut errs) = match self.instantiate_param_sig_t(
                        &sig.raw,
                        opt_decl_t,
                        &mut dummy_tv_cache,
                        Normal,
                        kind,
                        false,
                    ) {
                        Ok(ty) => (ty, TyCheckErrors::empty()),
                        Err(errs) => (Type::Failure, errs),
                    };
                    if &name.inspect()[..] == "self" {
                        self.type_self_param(&sig.raw.pat, name, &spec_t, &mut errs);
                    }
                    let kind = VarKind::parameter(
                        DefId(get_hash(&(&self.name, name))),
                        is_var_params,
                        default,
                    );
                    let vi = VarInfo::new(
                        spec_t,
                        Immutable,
                        vis,
                        kind,
                        None,
                        None,
                        None,
                        self.absolutize(name.loc()),
                    );
                    sig.vi = vi.clone();
                    self.params.push((Some(name.clone()), vi));
                    if errs.is_empty() {
                        Ok(())
                    } else {
                        Err(errs)
                    }
                }
            }
            ast::ParamPattern::RefMut(name) => {
                if self
                    .registered_info(name.inspect(), name.is_const())
                    .is_some()
                {
                    Err(TyCheckErrors::from(TyCheckError::reassign_error(
                        self.cfg.input.clone(),
                        line!() as usize,
                        name.loc(),
                        self.caused_by(),
                        name.inspect(),
                    )))
                } else {
                    // ok, not defined
                    let mut dummy_tv_cache = TyVarCache::new(self.level, self);
                    let (spec_t, mut errs) = match self.instantiate_param_sig_t(
                        &sig.raw,
                        opt_decl_t,
                        &mut dummy_tv_cache,
                        Normal,
                        kind,
                        false,
                    ) {
                        Ok(ty) => (ty, TyCheckErrors::empty()),
                        Err(errs) => (Type::Failure, errs),
                    };
                    if &name.inspect()[..] == "self" {
                        self.type_self_param(&sig.raw.pat, name, &spec_t, &mut errs);
                    }
                    let kind = VarKind::parameter(
                        DefId(get_hash(&(&self.name, name))),
                        is_var_params,
                        default,
                    );
                    let vi = VarInfo::new(
                        spec_t,
                        Immutable,
                        vis,
                        kind,
                        None,
                        None,
                        None,
                        self.absolutize(name.loc()),
                    );
                    sig.vi = vi.clone();
                    self.params.push((Some(name.clone()), vi));
                    if errs.is_empty() {
                        Ok(())
                    } else {
                        Err(errs)
                    }
                }
            }
            other => {
                log!(err "{other}");
                unreachable!("{other}")
            }
        }
    }

    pub(crate) fn assign_bounds(&mut self, tv_cache: &TyVarCache) {
        for tyvar in tv_cache.tyvar_instances.keys() {
            let vi =
                VarInfo::nd_parameter(Type::Type, self.absolutize(tyvar.loc()), self.name.clone());
            self.locals.insert(tyvar.clone(), vi);
        }
        for (typaram, tp) in tv_cache.typaram_instances.iter() {
            let t = self.get_tp_t(tp).unwrap_or(Type::Obj);
            let vi = VarInfo::nd_parameter(t, self.absolutize(typaram.loc()), self.name.clone());
            self.locals.insert(typaram.clone(), vi);
        }
    }

    pub(crate) fn assign_params(
        &mut self,
        params: &mut hir::Params,
        opt_decl_subr_t: Option<SubrType>,
    ) -> TyCheckResult<()> {
        let mut errs = TyCheckErrors::empty();
        if let Some(decl_subr_t) = opt_decl_subr_t {
            debug_assert_eq!(
                params.non_defaults.len(),
                decl_subr_t.non_default_params.len()
            );
            debug_assert_eq!(params.defaults.len(), decl_subr_t.default_params.len());
            for (non_default, pt) in params
                .non_defaults
                .iter_mut()
                .zip(decl_subr_t.non_default_params.iter())
            {
                if let Err(es) = self.assign_param(non_default, Some(pt), ParamKind::NonDefault) {
                    errs.extend(es);
                }
            }
            if let Some(var_params) = &mut params.var_params {
                if let Some(pt) = &decl_subr_t.var_params {
                    let pt = pt.clone().map_type(unknown_len_array_t);
                    if let Err(es) = self.assign_param(var_params, Some(&pt), ParamKind::VarParams)
                    {
                        errs.extend(es);
                    }
                } else if let Err(es) = self.assign_param(var_params, None, ParamKind::VarParams) {
                    errs.extend(es);
                }
            }
            for (default, pt) in params
                .defaults
                .iter_mut()
                .zip(decl_subr_t.default_params.iter())
            {
                if let Err(es) = self.assign_param(
                    &mut default.sig,
                    Some(pt),
                    ParamKind::Default(default.default_val.t()),
                ) {
                    errs.extend(es);
                }
            }
        } else {
            for non_default in params.non_defaults.iter_mut() {
                if let Err(es) = self.assign_param(non_default, None, ParamKind::NonDefault) {
                    errs.extend(es);
                }
            }
            if let Some(var_params) = &mut params.var_params {
                if let Err(es) = self.assign_param(var_params, None, ParamKind::VarParams) {
                    errs.extend(es);
                }
            }
            for default in params.defaults.iter_mut() {
                if let Err(es) = self.assign_param(
                    &mut default.sig,
                    None,
                    ParamKind::Default(default.default_val.t()),
                ) {
                    errs.extend(es);
                }
            }
        }
        if errs.is_empty() {
            Ok(())
        } else {
            Err(errs)
        }
    }

    /// ## Errors
    /// * TypeError: if `return_t` != typeof `body`
    /// * AssignError: if `name` has already been registered
    pub(crate) fn assign_subr(
        &mut self,
        sig: &ast::SubrSignature,
        id: DefId,
        body_t: &Type,
        body_loc: &impl Locational,
    ) -> Result<VarInfo, (TyCheckErrors, VarInfo)> {
        let mut errs = TyCheckErrors::empty();
        // already defined as const
        if sig.ident.is_const() {
            let vi = self.decls.remove(sig.ident.inspect()).unwrap();
            self.locals.insert(sig.ident.name.clone(), vi.clone());
            return Ok(vi);
        }
        let vis = match self.instantiate_vis_modifier(&sig.ident.vis) {
            Ok(vis) => vis,
            Err(es) => {
                errs.extend(es);
                VisibilityModifier::Private
            }
        };
        let muty = if sig.ident.is_const() {
            Mutability::Const
        } else {
            Mutability::Immutable
        };
        let name = &sig.ident.name;
        // FIXME: constでない関数
        let t = self.get_current_scope_var(name).map(|vi| &vi.t).unwrap();
        debug_assert!(t.is_subr(), "{t} is not subr");
        let empty = vec![];
        let non_default_params = t.non_default_params().unwrap_or(&empty);
        let var_args = t.var_params();
        let default_params = t.default_params().unwrap_or(&empty);
        if let Some(spec_ret_t) = t.return_t() {
            let unify_result = if let Some(t_spec) = sig.return_t_spec.as_ref() {
                self.sub_unify(body_t, spec_ret_t, t_spec, None)
            } else {
                self.sub_unify(body_t, spec_ret_t, body_loc, None)
            };
            if let Err(unify_errs) = unify_result {
                let es = TyCheckErrors::new(
                    unify_errs
                        .into_iter()
                        .map(|e| {
                            let expect = if cfg!(feature = "debug") {
                                spec_ret_t.clone()
                            } else {
                                self.readable_type(spec_ret_t.clone())
                            };
                            let found = if cfg!(feature = "debug") {
                                body_t.clone()
                            } else {
                                self.readable_type(body_t.clone())
                            };
                            TyCheckError::return_type_error(
                                self.cfg.input.clone(),
                                line!() as usize,
                                e.core.get_loc_with_fallback(),
                                e.caused_by,
                                readable_name(name.inspect()),
                                &expect,
                                &found,
                                e.core.get_hint().map(|s| s.to_string()),
                            )
                        })
                        .collect(),
                );
                errs.extend(es);
            }
        }
        // NOTE: not `body_t.clone()` because the body may contain `return`
        let return_t = t.return_t().unwrap().clone();
        let sub_t = if sig.ident.is_procedural() {
            proc(
                non_default_params.clone(),
                var_args.cloned(),
                default_params.clone(),
                return_t,
            )
        } else {
            func(
                non_default_params.clone(),
                var_args.cloned(),
                default_params.clone(),
                return_t,
            )
        };
        sub_t.lift();
        let found_t = self.generalize_t(sub_t);
        // let found_t = self.eliminate_needless_quant(found_t, crate::context::Variance::Covariant, sig)?;
        let py_name = if let Some(vi) = self.decls.remove(name) {
            if !self.supertype_of(&vi.t, &found_t) {
                let err = TyCheckError::violate_decl_error(
                    self.cfg.input.clone(),
                    line!() as usize,
                    sig.ident.loc(),
                    self.caused_by(),
                    name.inspect(),
                    &vi.t,
                    &found_t,
                );
                errs.push(err);
            }
            vi.py_name
        } else {
            None
        };
        let comptime_decos = sig
            .decorators
            .iter()
            .filter_map(|deco| match &deco.0 {
                ast::Expr::Accessor(ast::Accessor::Ident(local)) if local.is_const() => {
                    Some(local.inspect().clone())
                }
                _ => None,
            })
            .collect();
        let vi = VarInfo::new(
            found_t,
            muty,
            Visibility::new(vis, self.name.clone()),
            VarKind::Defined(id),
            Some(comptime_decos),
            self.impl_of(),
            py_name,
            self.absolutize(name.loc()),
        );
        let vis = if vi.vis.is_private() { "::" } else { "." };
        log!(info "Registered {}{}{name}: {}", self.name, vis, &vi.t);
        self.locals.insert(name.clone(), vi.clone());
        if errs.is_empty() {
            Ok(vi)
        } else {
            Err((errs, vi))
        }
    }

    pub(crate) fn fake_subr_assign(
        &mut self,
        ident: &Identifier,
        decorators: &Set<Decorator>,
        failure_t: Type,
    ) -> TyCheckResult<()> {
        // already defined as const
        if ident.is_const() {
            if let Some(vi) = self.decls.remove(ident.inspect()) {
                self.locals.insert(ident.name.clone(), vi);
            } else {
                log!(err "not found: {}", ident.name);
                return Ok(());
            }
        }
        let vis = self.instantiate_vis_modifier(&ident.vis)?;
        let muty = if ident.is_const() {
            Mutability::Const
        } else {
            Mutability::Immutable
        };
        let name = &ident.name;
        self.decls.remove(name);
        let comptime_decos = decorators
            .iter()
            .filter_map(|deco| match &deco.0 {
                ast::Expr::Accessor(ast::Accessor::Ident(local)) if local.is_const() => {
                    Some(local.inspect().clone())
                }
                _ => None,
            })
            .collect();
        let vi = VarInfo::new(
            failure_t,
            muty,
            Visibility::new(vis, self.name.clone()),
            VarKind::DoesNotExist,
            Some(comptime_decos),
            self.impl_of(),
            None,
            self.absolutize(name.loc()),
        );
        log!(info "Registered {}::{name}: {}", self.name, &vi.t);
        self.locals.insert(name.clone(), vi);
        Ok(())
    }

    // To allow forward references and recursive definitions
    pub(crate) fn preregister(&mut self, block: &ast::Block) -> TyCheckResult<()> {
        let mut total_errs = TyCheckErrors::empty();
        for expr in block.iter() {
            match expr {
                ast::Expr::Def(def) => {
                    if let Err(errs) = self.preregister_def(def) {
                        total_errs.extend(errs);
                    }
                    if def.def_kind().is_import() {
                        if let Err(errs) = self.pre_import(def) {
                            total_errs.extend(errs);
                        }
                    }
                }
                ast::Expr::ClassDef(class_def) => {
                    if let Err(errs) = self.preregister_def(&class_def.def) {
                        total_errs.extend(errs);
                    }
                }
                ast::Expr::PatchDef(patch_def) => {
                    if let Err(errs) = self.preregister_def(&patch_def.def) {
                        total_errs.extend(errs);
                    }
                }
                ast::Expr::Dummy(dummy) => {
                    if let Err(errs) = self.preregister(&dummy.exprs) {
                        total_errs.extend(errs);
                    }
                }
                _ => {}
            }
        }
        if total_errs.is_empty() {
            Ok(())
        } else {
            Err(total_errs)
        }
    }

    /// HACK: The constant expression evaluator can evaluate attributes when the type of the receiver is known.
    /// import/pyimport is not a constant function, but specially assumes that the type of the module is known in the eval phase.
    fn pre_import(&mut self, def: &ast::Def) -> TyCheckResult<()> {
        let Some(ast::Expr::Call(call)) = def.body.block.first() else { unreachable!() };
        let Some(ast::Expr::Literal(mod_name)) = call.args.get_left_or_key("Path") else {
            return Ok(());
        };
        let Ok(mod_name) = hir::Literal::try_from(mod_name.token.clone()) else {
            return Ok(());
        };
        let res = self
            .import_mod(call.additional_operation().unwrap(), &mod_name)
            .map(|_path| ());
        let arg = TyParam::Value(ValueObj::Str(
            mod_name.token.content.replace('\"', "").into(),
        ));
        let typ = if def.def_kind().is_erg_import() {
            Type::Poly {
                name: Str::ever("Module"),
                params: vec![arg],
            }
        } else {
            Type::Poly {
                name: Str::ever("PyModule"),
                params: vec![arg],
            }
        };
        let Some(ident) = def.sig.ident() else { return res };
        let Some((_, vi)) = self.get_var_info(ident.inspect()) else {
            return res;
        };
        if let Some(_fv) = vi.t.as_free() {
            vi.t.link(&typ);
        }
        res
    }

    pub(crate) fn preregister_def(&mut self, def: &ast::Def) -> TyCheckResult<()> {
        let id = Some(def.body.id);
        let __name__ = def.sig.ident().map(|i| i.inspect()).unwrap_or(UBAR);
        match &def.sig {
            ast::Signature::Subr(sig) => {
                if sig.is_const() {
                    let tv_cache = self.instantiate_ty_bounds(&sig.bounds, PreRegister)?;
                    let vis = self.instantiate_vis_modifier(sig.vis())?;
                    self.grow(__name__, ContextKind::Proc, vis, Some(tv_cache));
                    let (obj, const_t) = match self.eval_const_block(&def.body.block) {
                        Ok(obj) => (obj.clone(), v_enum(set! {obj})),
                        Err(errs) => {
                            self.pop();
                            return Err(errs);
                        }
                    };
                    if let Some(spec) = sig.return_t_spec.as_ref() {
                        let mut dummy_tv_cache = TyVarCache::new(self.level, self);
                        let spec_t = self
                            .instantiate_typespec_full(
                                spec,
                                None,
                                &mut dummy_tv_cache,
                                PreRegister,
                                false,
                            )
                            .map_err(|errs| {
                                self.pop();
                                errs
                            })?;
                        self.sub_unify(&const_t, &spec_t, &def.body, None)
                            .map_err(|errs| {
                                self.pop();
                                errs
                            })?;
                    }
                    self.pop();
                    self.register_gen_const(
                        def.sig.ident().unwrap(),
                        obj,
                        def.def_kind().is_other(),
                    )?;
                } else {
                    self.declare_sub(sig, id)?;
                }
            }
            ast::Signature::Var(sig) => {
                if sig.is_const() {
                    let kind = ContextKind::from(def);
                    let vis = self.instantiate_vis_modifier(sig.vis())?;
                    self.grow(__name__, kind, vis, None);
                    let (obj, const_t) = match self.eval_const_block(&def.body.block) {
                        Ok(obj) => (obj.clone(), v_enum(set! {obj})),
                        Err(errs) => {
                            self.pop();
                            return Err(errs);
                        }
                    };
                    if let Some(spec) = sig.t_spec.as_ref() {
                        let mut dummy_tv_cache = TyVarCache::new(self.level, self);
                        let spec_t = self
                            .instantiate_typespec_full(
                                &spec.t_spec,
                                None,
                                &mut dummy_tv_cache,
                                PreRegister,
                                false,
                            )
                            .map_err(|errs| {
                                self.pop();
                                errs
                            })?;
                        self.sub_unify(&const_t, &spec_t, &def.body, None)
                            .map_err(|errs| {
                                self.pop();
                                errs
                            })?;
                    }
                    self.pop();
                    if let Some(ident) = sig.ident() {
                        self.register_gen_const(ident, obj, def.def_kind().is_other())?;
                    }
                } else {
                    self.pre_define_var(sig, id)?;
                }
            }
        }
        Ok(())
    }

    /// e.g. .new
    fn register_auto_impl(
        &mut self,
        name: &'static str,
        t: Type,
        muty: Mutability,
        vis: Visibility,
        py_name: Option<Str>,
    ) -> CompileResult<()> {
        let name = VarName::from_static(name);
        if self.locals.get(&name).is_some() {
            Err(CompileErrors::from(CompileError::reassign_error(
                self.cfg.input.clone(),
                line!() as usize,
                name.loc(),
                self.caused_by(),
                name.inspect(),
            )))
        } else {
            let vi = VarInfo::new(
                t,
                muty,
                vis,
                VarKind::Auto,
                None,
                self.impl_of(),
                py_name,
                AbsLocation::unknown(),
            );
            self.locals.insert(name, vi);
            Ok(())
        }
    }

    /// e.g. ::__new__
    fn register_fixed_auto_impl(
        &mut self,
        name: &'static str,
        t: Type,
        muty: Mutability,
        vis: Visibility,
        py_name: Option<Str>,
    ) -> CompileResult<()> {
        let name = VarName::from_static(name);
        if self.locals.get(&name).is_some() {
            Err(CompileErrors::from(CompileError::reassign_error(
                self.cfg.input.clone(),
                line!() as usize,
                name.loc(),
                self.caused_by(),
                name.inspect(),
            )))
        } else {
            self.locals.insert(
                name,
                VarInfo::new(
                    t,
                    muty,
                    vis,
                    VarKind::FixedAuto,
                    None,
                    self.impl_of(),
                    py_name,
                    AbsLocation::unknown(),
                ),
            );
            Ok(())
        }
    }

    fn _register_gen_decl(
        &mut self,
        name: VarName,
        t: Type,
        vis: Visibility,
        impl_of: Option<Type>,
        py_name: Option<Str>,
    ) -> CompileResult<()> {
        if self.decls.get(&name).is_some() {
            Err(CompileErrors::from(CompileError::duplicate_decl_error(
                self.cfg.input.clone(),
                line!() as usize,
                name.loc(),
                self.caused_by(),
                name.inspect(),
            )))
        } else {
            let vi = VarInfo::new(
                t,
                Immutable,
                vis,
                VarKind::Declared,
                None,
                impl_of,
                py_name,
                self.absolutize(name.loc()),
            );
            self.decls.insert(name, vi);
            Ok(())
        }
    }

    fn _register_gen_impl(
        &mut self,
        name: VarName,
        t: Type,
        muty: Mutability,
        vis: Visibility,
        impl_of: Option<Type>,
        py_name: Option<Str>,
    ) -> CompileResult<()> {
        if self.locals.get(&name).is_some() {
            Err(CompileErrors::from(CompileError::reassign_error(
                self.cfg.input.clone(),
                line!() as usize,
                name.loc(),
                self.caused_by(),
                name.inspect(),
            )))
        } else {
            let id = DefId(get_hash(&(&self.name, &name)));
            let vi = VarInfo::new(
                t,
                muty,
                vis,
                VarKind::Defined(id),
                None,
                impl_of,
                py_name,
                self.absolutize(name.loc()),
            );
            self.locals.insert(name, vi);
            Ok(())
        }
    }

    pub(crate) fn register_trait(&mut self, class: Type, methods: Self) {
        let trait_ = if let ContextKind::MethodDefs(Some(tr)) = &methods.kind {
            tr.clone()
        } else {
            unreachable!()
        };
        self.super_traits.push(trait_.clone());
        self.methods_list
            .push((ClassDefType::impl_trait(class, trait_), methods));
    }

    pub(crate) fn register_marker_trait(&mut self, ctx: &Self, trait_: Type) -> CompileResult<()> {
        let (_, trait_ctx) = ctx.get_nominal_type_ctx(&trait_).ok_or_else(|| {
            CompileError::type_not_found(
                self.cfg.input.clone(),
                line!() as usize,
                ().loc(),
                self.caused_by(),
                &trait_,
            )
        })?;
        // self.register_supertrait(trait_, ctx);
        let traits = trait_ctx.super_traits.clone();
        self.super_traits.push(trait_);
        self.super_traits.extend(traits);
        unique_in_place(&mut self.super_traits);
        Ok(())
    }

    pub(crate) fn register_gen_const(
        &mut self,
        ident: &Identifier,
        obj: ValueObj,
        alias: bool,
    ) -> CompileResult<()> {
        let vis = self.instantiate_vis_modifier(&ident.vis)?;
        if self.rec_get_const_obj(ident.inspect()).is_some() && vis.is_private() {
            Err(CompileErrors::from(CompileError::reassign_error(
                self.cfg.input.clone(),
                line!() as usize,
                ident.loc(),
                self.caused_by(),
                ident.inspect(),
            )))
        } else {
            match obj {
                ValueObj::Type(t) => match t {
                    TypeObj::Generated(gen) if alias => {
                        let meta_t = gen.meta_type();
                        self.register_type_alias(ident, gen.into_typ(), meta_t)
                    }
                    TypeObj::Generated(gen) => self.register_gen_type(ident, gen),
                    TypeObj::Builtin { t, meta_t } => self.register_type_alias(ident, t, meta_t),
                },
                // TODO: not all value objects are comparable
                other => {
                    let id = DefId(get_hash(ident));
                    let vi = VarInfo::new(
                        v_enum(set! {other.clone()}),
                        Const,
                        Visibility::new(vis, self.name.clone()),
                        VarKind::Defined(id),
                        None,
                        self.impl_of(),
                        None,
                        self.absolutize(ident.name.loc()),
                    );
                    self.index().register(&vi);
                    self.decls.insert(ident.name.clone(), vi);
                    self.consts.insert(ident.name.clone(), other);
                    Ok(())
                }
            }
        }
    }

    pub(crate) fn register_gen_type(
        &mut self,
        ident: &Identifier,
        gen: GenTypeObj,
    ) -> CompileResult<()> {
        match gen {
            GenTypeObj::Class(_) => {
                if gen.typ().is_monomorphic() {
                    // let super_traits = gen.impls.iter().map(|to| to.typ().clone()).collect();
                    let mut ctx = Self::mono_class(
                        gen.typ().qual_name(),
                        self.cfg.clone(),
                        self.shared.clone(),
                        2,
                        self.level,
                    );
                    let mut methods =
                        Self::methods(None, self.cfg.clone(), self.shared.clone(), 2, self.level);
                    let new_t = if let Some(base) = gen.base_or_sup() {
                        match base {
                            TypeObj::Builtin {
                                t: Type::Record(rec),
                                ..
                            } => {
                                for (field, t) in rec.iter() {
                                    let varname = VarName::from_str(field.symbol.clone());
                                    let vi = VarInfo::instance_attr(
                                        field.clone(),
                                        t.clone(),
                                        self.impl_of(),
                                        ctx.name.clone(),
                                    );
                                    ctx.decls.insert(varname, vi);
                                }
                            }
                            other => {
                                methods.register_fixed_auto_impl(
                                    "base",
                                    other.typ().clone(),
                                    Immutable,
                                    Visibility::BUILTIN_PRIVATE,
                                    None,
                                )?;
                            }
                        }
                        func1(base.typ().clone(), gen.typ().clone())
                    } else {
                        func0(gen.typ().clone())
                    };
                    methods.register_fixed_auto_impl(
                        "__new__",
                        new_t.clone(),
                        Immutable,
                        Visibility::BUILTIN_PRIVATE,
                        Some("__call__".into()),
                    )?;
                    // 必要なら、ユーザーが独自に上書きする
                    // users can override this if necessary
                    methods.register_auto_impl(
                        "new",
                        new_t,
                        Immutable,
                        Visibility::BUILTIN_PUBLIC,
                        None,
                    )?;
                    ctx.methods_list
                        .push((ClassDefType::Simple(gen.typ().clone()), methods));
                    self.register_gen_mono_type(ident, gen, ctx, Const)
                } else {
                    feature_error!(
                        CompileErrors,
                        CompileError,
                        self,
                        ident.loc(),
                        "polymorphic class definition"
                    )
                }
            }
            GenTypeObj::Subclass(_) => {
                if gen.typ().is_monomorphic() {
                    let super_classes = vec![gen.base_or_sup().unwrap().typ().clone()];
                    // let super_traits = gen.impls.iter().map(|to| to.typ().clone()).collect();
                    let mut ctx = Self::mono_class(
                        gen.typ().qual_name(),
                        self.cfg.clone(),
                        self.shared.clone(),
                        2,
                        self.level,
                    );
                    for sup in super_classes.into_iter() {
                        let (_, sup_ctx) = self.get_nominal_type_ctx(&sup).ok_or_else(|| {
                            TyCheckErrors::from(TyCheckError::type_not_found(
                                self.cfg.input.clone(),
                                line!() as usize,
                                ident.loc(),
                                self.caused_by(),
                                &sup,
                            ))
                        })?;
                        ctx.register_superclass(sup, sup_ctx);
                    }
                    let mut methods =
                        Self::methods(None, self.cfg.clone(), self.shared.clone(), 2, self.level);
                    if let Some(sup) = gen.base_or_sup() {
                        let param_t = match sup {
                            TypeObj::Builtin { t, .. } => Some(t),
                            TypeObj::Generated(t) => t.base_or_sup().map(|t| t.typ()),
                        };
                        // `Super.Requirement := {x = Int}` and `Self.Additional := {y = Int}`
                        // => `Self.Requirement := {x = Int; y = Int}`
                        let param_t = if let Some(additional) = gen.additional() {
                            if let TypeObj::Builtin {
                                t: Type::Record(rec),
                                ..
                            } = additional
                            {
                                for (field, t) in rec.iter() {
                                    let varname = VarName::from_str(field.symbol.clone());
                                    let vi = VarInfo::instance_attr(
                                        field.clone(),
                                        t.clone(),
                                        self.impl_of(),
                                        ctx.name.clone(),
                                    );
                                    ctx.decls.insert(varname, vi);
                                }
                            }
                            param_t
                                .map(|t| self.intersection(t, additional.typ()))
                                .or(Some(additional.typ().clone()))
                        } else {
                            param_t.cloned()
                        };
                        let new_t = if let Some(t) = param_t {
                            func1(t, gen.typ().clone())
                        } else {
                            func0(gen.typ().clone())
                        };
                        methods.register_fixed_auto_impl(
                            "__new__",
                            new_t.clone(),
                            Immutable,
                            Visibility::BUILTIN_PRIVATE,
                            Some("__call__".into()),
                        )?;
                        // 必要なら、ユーザーが独自に上書きする
                        methods.register_auto_impl(
                            "new",
                            new_t,
                            Immutable,
                            Visibility::BUILTIN_PUBLIC,
                            None,
                        )?;
                        ctx.methods_list
                            .push((ClassDefType::Simple(gen.typ().clone()), methods));
                        self.register_gen_mono_type(ident, gen, ctx, Const)
                    } else {
                        let class_name = gen.base_or_sup().unwrap().typ().local_name();
                        Err(CompileErrors::from(CompileError::no_type_error(
                            self.cfg.input.clone(),
                            line!() as usize,
                            ident.loc(),
                            self.caused_by(),
                            &class_name,
                            self.get_similar_name(&class_name),
                        )))
                    }
                } else {
                    feature_error!(
                        CompileErrors,
                        CompileError,
                        self,
                        ident.loc(),
                        "polymorphic class definition"
                    )
                }
            }
            GenTypeObj::Trait(_) => {
                if gen.typ().is_monomorphic() {
                    let mut ctx = Self::mono_trait(
                        gen.typ().qual_name(),
                        self.cfg.clone(),
                        self.shared.clone(),
                        2,
                        self.level,
                    );
                    let Some(TypeObj::Builtin{ t: Type::Record(req), .. }) = gen.base_or_sup() else { todo!("{gen}") };
                    for (field, t) in req.iter() {
                        let vi = VarInfo::instance_attr(
                            field.clone(),
                            t.clone(),
                            self.impl_of(),
                            ctx.name.clone(),
                        );
                        ctx.decls
                            .insert(VarName::from_str(field.symbol.clone()), vi);
                    }
                    self.register_gen_mono_type(ident, gen, ctx, Const)
                } else {
                    feature_error!(
                        CompileErrors,
                        CompileError,
                        self,
                        ident.loc(),
                        "polymorphic trait definition"
                    )
                }
            }
            GenTypeObj::Subtrait(_) => {
                if gen.typ().is_monomorphic() {
                    let super_classes = vec![gen.base_or_sup().unwrap().typ().clone()];
                    // let super_traits = gen.impls.iter().map(|to| to.typ().clone()).collect();
                    let mut ctx = Self::mono_trait(
                        gen.typ().qual_name(),
                        self.cfg.clone(),
                        self.shared.clone(),
                        2,
                        self.level,
                    );
                    let additional = if let Some(TypeObj::Builtin {
                        t: Type::Record(additional),
                        ..
                    }) = gen.additional()
                    {
                        Some(additional)
                    } else {
                        None
                    };
                    if let Some(additional) = additional {
                        for (field, t) in additional.iter() {
                            let vi = VarInfo::instance_attr(
                                field.clone(),
                                t.clone(),
                                self.impl_of(),
                                ctx.name.clone(),
                            );
                            ctx.decls
                                .insert(VarName::from_str(field.symbol.clone()), vi);
                        }
                    }
                    for sup in super_classes.into_iter() {
                        if let Some((_, sup_ctx)) = self.get_nominal_type_ctx(&sup) {
                            ctx.register_supertrait(sup, sup_ctx);
                        } else {
                            log!(err "{sup} not found");
                        }
                    }
                    self.register_gen_mono_type(ident, gen, ctx, Const)
                } else {
                    feature_error!(
                        CompileErrors,
                        CompileError,
                        self,
                        ident.loc(),
                        "polymorphic trait definition"
                    )
                }
            }
            GenTypeObj::Patch(_) => {
                if gen.typ().is_monomorphic() {
                    let Some(TypeObj::Builtin{ t: base, .. }) = gen.base_or_sup() else { todo!("{gen}") };
                    let ctx = Self::mono_patch(
                        gen.typ().qual_name(),
                        base.clone(),
                        self.cfg.clone(),
                        self.shared.clone(),
                        2,
                        self.level,
                    );
                    self.register_gen_mono_patch(ident, gen, ctx, Const)
                } else {
                    feature_error!(
                        CompileErrors,
                        CompileError,
                        self,
                        ident.loc(),
                        "polymorphic patch definition"
                    )
                }
            }
            other => feature_error!(
                CompileErrors,
                CompileError,
                self,
                ident.loc(),
                &format!("{other} definition")
            ),
        }
    }

    pub(crate) fn register_type_alias(
        &mut self,
        ident: &Identifier,
        t: Type,
        meta_t: Type,
    ) -> CompileResult<()> {
        let vis = self.instantiate_vis_modifier(&ident.vis)?;
        if self.mono_types.contains_key(ident.inspect()) {
            Err(CompileErrors::from(CompileError::reassign_error(
                self.cfg.input.clone(),
                line!() as usize,
                ident.loc(),
                self.caused_by(),
                ident.inspect(),
            )))
        } else if self.rec_get_const_obj(ident.inspect()).is_some() && vis.is_private() {
            // TODO: display where defined
            Err(CompileErrors::from(CompileError::reassign_error(
                self.cfg.input.clone(),
                line!() as usize,
                ident.loc(),
                self.caused_by(),
                ident.inspect(),
            )))
        } else {
            let name = &ident.name;
            let muty = Mutability::from(&ident.inspect()[..]);
            let id = DefId(get_hash(&(&self.name, &name)));
            let val = ValueObj::Type(TypeObj::Builtin { t, meta_t });
            let vi = VarInfo::new(
                v_enum(set! { val.clone() }),
                muty,
                Visibility::new(vis, self.name.clone()),
                VarKind::Defined(id),
                None,
                self.impl_of(),
                None,
                self.absolutize(name.loc()),
            );
            self.index().register(&vi);
            self.decls.insert(name.clone(), vi);
            self.consts.insert(name.clone(), val);
            Ok(())
        }
    }

    fn register_gen_mono_type(
        &mut self,
        ident: &Identifier,
        gen: GenTypeObj,
        ctx: Self,
        muty: Mutability,
    ) -> CompileResult<()> {
        let vis = self.instantiate_vis_modifier(&ident.vis)?;
        // FIXME: recursive search
        if self.mono_types.contains_key(ident.inspect()) {
            Err(CompileErrors::from(CompileError::reassign_error(
                self.cfg.input.clone(),
                line!() as usize,
                ident.loc(),
                self.caused_by(),
                ident.inspect(),
            )))
        } else if self.rec_get_const_obj(ident.inspect()).is_some() && vis.is_private() {
            Err(CompileErrors::from(CompileError::reassign_error(
                self.cfg.input.clone(),
                line!() as usize,
                ident.loc(),
                self.caused_by(),
                ident.inspect(),
            )))
        } else {
            let t = gen.typ().clone();
            let val = ValueObj::Type(TypeObj::Generated(gen));
            let meta_t = v_enum(set! { val.clone() });
            let name = &ident.name;
            let id = DefId(get_hash(&(&self.name, &name)));
            let vi = VarInfo::new(
                meta_t,
                muty,
                Visibility::new(vis, self.name.clone()),
                VarKind::Defined(id),
                None,
                self.impl_of(),
                None,
                self.absolutize(name.loc()),
            );
            self.index().register(&vi);
            self.decls.insert(name.clone(), vi);
            self.consts.insert(name.clone(), val);
            for impl_trait in ctx.super_traits.iter() {
<<<<<<< HEAD
                if self.trait_impls().get(&impl_trait.qual_name()).is_some() {
                    let mut impls = self.trait_impls().get_mut(&impl_trait.qual_name());
=======
                if let Some(mut impls) = self.trait_impls().get_mut(&impl_trait.qual_name()) {
>>>>>>> 8e481399
                    impls.insert(TraitImpl::new(t.clone(), impl_trait.clone()));
                } else {
                    self.trait_impls().register(
                        impl_trait.qual_name(),
                        set![TraitImpl::new(t.clone(), impl_trait.clone())],
                    );
                }
            }
            for (trait_method, vi) in ctx.decls.iter() {
                if let Some(types) = self.method_to_traits.get_mut(trait_method.inspect()) {
                    types.push(MethodPair::new(t.clone(), vi.clone()));
                } else {
                    self.method_to_traits.insert(
                        trait_method.inspect().clone(),
                        vec![MethodPair::new(t.clone(), vi.clone())],
                    );
                }
            }
            for (class_method, vi) in ctx.locals.iter() {
                if let Some(types) = self.method_to_classes.get_mut(class_method.inspect()) {
                    types.push(MethodPair::new(t.clone(), vi.clone()));
                } else {
                    self.method_to_classes.insert(
                        class_method.inspect().clone(),
                        vec![MethodPair::new(t.clone(), vi.clone())],
                    );
                }
            }
            self.mono_types.insert(name.clone(), (t, ctx));
            Ok(())
        }
    }

    fn register_gen_mono_patch(
        &mut self,
        ident: &Identifier,
        gen: GenTypeObj,
        ctx: Self,
        muty: Mutability,
    ) -> CompileResult<()> {
        let vis = self.instantiate_vis_modifier(&ident.vis)?;
        // FIXME: recursive search
        if self.patches.contains_key(ident.inspect()) {
            Err(CompileErrors::from(CompileError::reassign_error(
                self.cfg.input.clone(),
                line!() as usize,
                ident.loc(),
                self.caused_by(),
                ident.inspect(),
            )))
        } else if self.rec_get_const_obj(ident.inspect()).is_some() && vis.is_private() {
            Err(CompileErrors::from(CompileError::reassign_error(
                self.cfg.input.clone(),
                line!() as usize,
                ident.loc(),
                self.caused_by(),
                ident.inspect(),
            )))
        } else {
            let t = gen.typ().clone();
            let meta_t = gen.meta_type();
            let name = &ident.name;
            let id = DefId(get_hash(&(&self.name, &name)));
            self.decls.insert(
                name.clone(),
                VarInfo::new(
                    meta_t,
                    muty,
                    Visibility::new(vis, self.name.clone()),
                    VarKind::Defined(id),
                    None,
                    self.impl_of(),
                    None,
                    self.absolutize(name.loc()),
                ),
            );
            self.consts
                .insert(name.clone(), ValueObj::Type(TypeObj::Generated(gen)));
            for impl_trait in ctx.super_traits.iter() {
<<<<<<< HEAD
                if self.trait_impls().get(&impl_trait.qual_name()).is_some() {
                    let mut impls = self.trait_impls().get_mut(&impl_trait.qual_name());
=======
                if let Some(mut impls) = self.trait_impls().get_mut(&impl_trait.qual_name()) {
>>>>>>> 8e481399
                    impls.insert(TraitImpl::new(t.clone(), impl_trait.clone()));
                } else {
                    self.trait_impls().register(
                        impl_trait.qual_name(),
                        set![TraitImpl::new(t.clone(), impl_trait.clone())],
                    );
                }
            }
            for (trait_method, vi) in ctx.decls.iter() {
                if let Some(types) = self.method_to_traits.get_mut(trait_method.inspect()) {
                    types.push(MethodPair::new(t.clone(), vi.clone()));
                } else {
                    self.method_to_traits.insert(
                        trait_method.inspect().clone(),
                        vec![MethodPair::new(t.clone(), vi.clone())],
                    );
                }
            }
            for (class_method, vi) in ctx.locals.iter() {
                if let Some(types) = self.method_to_classes.get_mut(class_method.inspect()) {
                    types.push(MethodPair::new(t.clone(), vi.clone()));
                } else {
                    self.method_to_classes.insert(
                        class_method.inspect().clone(),
                        vec![MethodPair::new(t.clone(), vi.clone())],
                    );
                }
            }
            self.patches.insert(name.clone(), ctx);
            Ok(())
        }
    }

    pub(crate) fn import_mod(
        &mut self,
        kind: OperationKind,
        mod_name: &Literal,
    ) -> CompileResult<PathBuf> {
        let ValueObj::Str(__name__) = &mod_name.value else {
            let name = if kind.is_erg_import() { "import" } else { "pyimport" };
            return Err(TyCheckErrors::from(TyCheckError::type_mismatch_error(
                self.cfg.input.clone(),
                line!() as usize,
                mod_name.loc(),
                self.caused_by(),
                name,
                Some(1),
                &Type::Str,
                &mod_name.t(),
                None,
                None,
            )));
        };
        if !valid_mod_name(__name__) {
            return Err(TyCheckErrors::from(TyCheckError::syntax_error(
                self.cfg.input.clone(),
                line!() as usize,
                mod_name.loc(),
                self.caused_by(),
                format!("{__name__} is not a valid module name"),
                None,
            )));
        }
        if kind.is_erg_import() {
            self.import_erg_mod(__name__, mod_name)
        } else {
            self.import_py_mod(__name__, mod_name)
        }
    }

    fn import_err(&self, line: u32, __name__: &Str, loc: &impl Locational) -> TyCheckErrors {
        let mod_cache = self.mod_cache();
        let py_mod_cache = self.py_mod_cache();
        TyCheckErrors::from(TyCheckError::import_error(
            self.cfg.input.clone(),
            line as usize,
            format!("module {__name__} not found"),
            loc.loc(),
            self.caused_by(),
            self.similar_builtin_erg_mod_name(__name__)
                .or_else(|| mod_cache.get_similar_name(__name__)),
            self.similar_builtin_py_mod_name(__name__)
                .or_else(|| py_mod_cache.get_similar_name(__name__)),
        ))
    }

    fn import_erg_mod(&self, __name__: &Str, loc: &impl Locational) -> CompileResult<PathBuf> {
        let path = match self.cfg.input.resolve_real_path(Path::new(&__name__[..])) {
            Some(path) => path,
            None => {
                return Err(self.import_err(line!(), __name__, loc));
            }
        };
        if ERG_MODE {
            self.check_mod_vis(path.as_path(), __name__, loc)?;
        }
        if let Some(referrer) = self.cfg.input.path() {
            let graph = &self.shared.as_ref().unwrap().graph;
            graph.inc_ref(referrer, path.clone());
        }
        if self.get_mod_with_path(&path).is_some() {
            return Ok(path);
        }
        self.build_erg_mod(path, __name__, loc)
    }

    /// If the path is like `foo/bar`, check if `bar` is a public module (the definition is in `foo/__init__.er`)
    fn check_mod_vis(
        &self,
        path: &Path,
        __name__: &Str,
        loc: &impl Locational,
    ) -> CompileResult<()> {
        let file_kind = FileKind::from(path);
        let parent = if file_kind.is_init_er() {
            path.parent().and_then(|p| p.parent())
        } else {
            path.parent()
        };
        if let Some(parent) = parent {
            if DirKind::from(parent).is_erg_module() {
                let parent = parent.join("__init__.er");
                let parent_module = if let Some(parent) = self.get_mod_with_path(&parent) {
                    Some(parent)
                } else {
                    // TODO: This error should not be discarded, but the later processing should also continue while generating the error
                    self.build_erg_mod(parent.clone(), __name__, loc)?;
                    self.get_mod_with_path(&parent)
                };
                if let Some(parent_module) = parent_module {
                    let import_err = |line| {
                        TyCheckErrors::from(TyCheckError::import_error(
                            self.cfg.input.clone(),
                            line as usize,
                            format!("module `{__name__}` is not public"),
                            loc.loc(),
                            self.caused_by(),
                            None,
                            None,
                        ))
                    };
                    let file_stem = if file_kind.is_init_er() {
                        path.parent().unwrap().file_stem()
                    } else {
                        path.file_stem()
                    };
                    let mod_name = file_stem.unwrap_or_default().to_string_lossy();
                    if let Some((_, vi)) = parent_module.get_var_info(&mod_name) {
                        if !vi.vis.compatible(&ast::AccessModifier::Public, self) {
                            return Err(import_err(line!()));
                        }
                    } else {
                        return Err(import_err(line!()));
                    }
                }
            }
        }
        Ok(())
    }

    fn build_erg_mod(
        &self,
        path: PathBuf,
        __name__: &Str,
        loc: &impl Locational,
    ) -> CompileResult<PathBuf> {
        let mod_cache = self.mod_cache();
        let mut cfg = self.cfg.inherit(path.clone());
        let src = cfg
            .input
            .try_read()
            .map_err(|_| self.import_err(line!(), __name__, loc))?;
        let mut builder =
            HIRBuilder::new_with_cache(cfg, __name__, self.shared.as_ref().unwrap().clone());
        match builder.build(src, "exec") {
            Ok(artifact) => {
                mod_cache.register(
                    path.clone(),
                    Some(artifact.object),
                    builder.pop_mod_ctx().unwrap(),
                );
                Ok(path)
            }
            Err(artifact) => {
                if let Some(hir) = artifact.object {
                    mod_cache.register(path, Some(hir), builder.pop_mod_ctx().unwrap());
                }
                Err(artifact.errors)
            }
        }
    }

    fn similar_builtin_py_mod_name(&self, name: &Str) -> Option<Str> {
        get_similar_name(BUILTIN_PYTHON_MODS.into_iter(), name).map(Str::rc)
    }

    fn similar_builtin_erg_mod_name(&self, name: &Str) -> Option<Str> {
        get_similar_name(BUILTIN_ERG_MODS.into_iter(), name).map(Str::rc)
    }

    /// e.g. http.d/client.d.er -> http.client
    /// math.d.er -> math
    fn mod_name(&self, path: &Path) -> Str {
        let mut name = path
            .file_name()
            .unwrap()
            .to_str()
            .unwrap()
            .trim_end_matches(".d.er")
            .to_string();
        for parent in path.components().rev().skip(1) {
            let parent = parent.as_os_str().to_str().unwrap();
            if parent.ends_with(".d") {
                name = parent.trim_end_matches(".d").to_string() + "." + &name;
            } else {
                break;
            }
        }
        Str::from(name)
    }

    fn analysis_in_progress(path: &Path) -> bool {
        let Ok(meta) = metadata(path) else {
            return false;
        };
        !is_std_decl_path(path) && meta.len() == 0
    }

    fn availability(path: &Path) -> Availability {
        let Ok(file) = File::open(path) else {
            return Availability::NotFound;
        };
        if is_std_decl_path(path) {
            return Availability::Available;
        }
        let mut line = "".to_string();
        let Ok(_) = BufReader::new(file).read_line(&mut line) else {
            return Availability::Unreadable;
        };
        if line.is_empty() {
            return Availability::InProgress;
        }
        let Ok(status) = line.parse::<PylyzerStatus>() else {
            return Availability::Available;
        };
        let Some(meta) = metadata(&status.file).ok() else {
            return Availability::NotFound;
        };
        let dummy_hash = meta.len();
        if status.hash != dummy_hash {
            Availability::OutOfDate
        } else {
            Availability::Available
        }
    }

    fn get_decl_path(&self, __name__: &Str, loc: &impl Locational) -> CompileResult<PathBuf> {
        match self.cfg.input.resolve_decl_path(Path::new(&__name__[..])) {
            Some(path) => {
                if self.cfg.input.decl_file_is(&path) {
                    return Ok(path);
                }
                for _ in 0..600 {
                    if !Self::analysis_in_progress(&path) {
                        break;
                    }
                    sleep(Duration::from_millis(100));
                }
                if matches!(Self::availability(&path), OutOfDate | NotFound | Unreadable) {
                    let _ = self.try_gen_py_decl_file(__name__);
                }
                if is_pystd_main_module(path.as_path())
                    && !BUILTIN_PYTHON_MODS.contains(&&__name__[..])
                {
                    let err = TyCheckError::module_env_error(
                        self.cfg.input.clone(),
                        line!() as usize,
                        __name__,
                        loc.loc(),
                        self.caused_by(),
                    );
                    return Err(TyCheckErrors::from(err));
                }
                Ok(path)
            }
            None => {
                if let Ok(path) = self.try_gen_py_decl_file(__name__) {
                    return Ok(path);
                }
                let err = TyCheckError::import_error(
                    self.cfg.input.clone(),
                    line!() as usize,
                    format!("module {__name__} not found"),
                    loc.loc(),
                    self.caused_by(),
                    self.similar_builtin_erg_mod_name(__name__)
                        .or_else(|| self.mod_cache().get_similar_name(__name__)),
                    self.similar_builtin_py_mod_name(__name__)
                        .or_else(|| self.py_mod_cache().get_similar_name(__name__)),
                );
                Err(TyCheckErrors::from(err))
            }
        }
    }

    fn try_gen_py_decl_file(&self, __name__: &Str) -> Result<PathBuf, ()> {
        if let Ok(path) = self.cfg.input.resolve_py(Path::new(&__name__[..])) {
            if self.cfg.input.path() == Some(path.as_path()) {
                return Ok(path);
            }
            let (out, err) = if self.cfg.mode == ErgMode::LanguageServer || self.cfg.quiet_repl {
                (Stdio::null(), Stdio::null())
            } else {
                (Stdio::inherit(), Stdio::inherit())
            };
            // pylyzer is a static analysis tool for Python (https://github.com/mtshiba/pylyzer).
            // It can convert a Python script to an Erg AST for code analysis.
            // There is also an option to output the analysis result as `d.er`. Use this if the system have pylyzer installed.
            // A type definition file may be generated even if not all type checks succeed.
            if let Ok(status) = Command::new("pylyzer")
                .arg("--dump-decl")
                .arg(path.to_str().unwrap())
                .stdout(out)
                .stderr(err)
                .spawn()
                .and_then(|mut child| child.wait())
            {
                if let Some(path) = self.cfg.input.resolve_decl_path(Path::new(&__name__[..])) {
                    let size = metadata(&path).unwrap().len();
                    // if pylyzer crashed
                    if !status.success() && size == 0 {
                        // The presence of the decl file indicates that the analysis is in progress or completed,
                        // so if pylyzer crashes in the middle of the analysis, delete the file.
                        remove_file(&path).unwrap();
                    } else {
                        return Ok(path);
                    }
                }
            }
        }
        Err(())
    }

    fn import_py_mod(&self, __name__: &Str, loc: &impl Locational) -> CompileResult<PathBuf> {
        let py_mod_cache = self.py_mod_cache();
        let path = self.get_decl_path(__name__, loc)?;
        // module itself
        if self.cfg.input.path() == Some(path.as_path()) {
            return Ok(path);
        }
        if let Some(referrer) = self.cfg.input.path() {
            let graph = &self.shared.as_ref().unwrap().graph;
            graph.inc_ref(referrer, path.clone());
        }
        if py_mod_cache.get(&path).is_some() {
            return Ok(path);
        }
        self.build_decl_mod(path, __name__, loc)
    }

    fn build_decl_mod(
        &self,
        path: PathBuf,
        __name__: &Str,
        loc: &impl Locational,
    ) -> CompileResult<PathBuf> {
        let py_mod_cache = self.py_mod_cache();
        let mut cfg = self.cfg.inherit(path.clone());
        let src = cfg
            .input
            .try_read()
            .map_err(|_| self.import_err(line!(), __name__, loc))?;
        let mut builder = HIRBuilder::new_with_cache(
            cfg,
            self.mod_name(&path),
            self.shared.as_ref().unwrap().clone(),
        );
        match builder.build(src, "declare") {
            Ok(artifact) => {
                let ctx = builder.pop_mod_ctx().unwrap();
                py_mod_cache.register(path.clone(), Some(artifact.object), ctx);
                Ok(path)
            }
            Err(artifact) => {
                if let Some(hir) = artifact.object {
                    py_mod_cache.register(path, Some(hir), builder.pop_mod_ctx().unwrap());
                }
                Err(artifact.errors)
            }
        }
    }

    pub fn del(&mut self, ident: &hir::Identifier) -> CompileResult<()> {
        let is_const = self
            .rec_get_var_info(&ident.raw, crate::AccessKind::Name, &self.cfg.input, self)
            .map_ok_or(false, |vi| vi.muty.is_const());
        let is_builtin = self
            .get_builtins()
            .unwrap()
            .get_var_kv(ident.inspect())
            .is_some();
        if is_const || is_builtin {
            Err(TyCheckErrors::from(TyCheckError::del_error(
                self.cfg.input.clone(),
                line!() as usize,
                ident,
                is_const,
                self.caused_by(),
            )))
        } else if self.locals.get(ident.inspect()).is_some() {
            let vi = self.locals.remove(ident.inspect()).unwrap();
            self.deleted_locals.insert(ident.raw.name.clone(), vi);
            Ok(())
        } else {
            Err(TyCheckErrors::from(TyCheckError::no_var_error(
                self.cfg.input.clone(),
                line!() as usize,
                ident.loc(),
                self.caused_by(),
                ident.inspect(),
                self.get_similar_name(ident.inspect()),
            )))
        }
    }

    pub(crate) fn cast(
        &mut self,
        guard: GuardType,
        overwritten: &mut Vec<(VarName, VarInfo)>,
    ) -> TyCheckResult<()> {
        if let Variable::Var(name, _) = &guard.var {
            let vi = if let Some((name, vi)) = self.locals.remove_entry(name) {
                overwritten.push((name, vi.clone()));
                vi
            } else if let Some((n, vi)) = self.get_var_kv(name) {
                overwritten.push((n.clone(), vi.clone()));
                vi.clone()
            } else {
                VarInfo::nd_parameter(
                    *guard.to.clone(),
                    self.absolutize(().loc()),
                    self.name.clone(),
                )
            };
            match self.recover_typarams(&vi.t, &guard) {
                Ok(t) => {
                    self.locals
                        .insert(VarName::from_str(name.clone()), VarInfo { t, ..vi });
                }
                Err(errs) => {
                    self.locals.insert(VarName::from_str(name.clone()), vi);
                    return Err(errs);
                }
            }
        } /* else {
              return Err(TyCheckErrors::from(TyCheckError::feature_error(
                  self.cfg.input.clone(),
                  guard.var.loc(),
                  &format!("casting {}", guard.var),
                  self.caused_by(),
              )));
          } */
        Ok(())
    }

    pub(crate) fn inc_ref<L: Locational>(&self, vi: &VarInfo, name: &L, namespace: &Context) {
        if let Some(index) = self.opt_index() {
            index.inc_ref(vi, namespace.absolutize(name.loc()));
        }
    }

    pub(crate) fn inc_ref_acc(&self, acc: &ast::Accessor, namespace: &Context) -> bool {
        match acc {
            ast::Accessor::Ident(ident) => self.inc_ref_local(ident, namespace),
            ast::Accessor::Attr(attr) => {
                self.inc_ref_expr(&attr.obj, namespace);
                if let Ok(ctxs) = self.get_singular_ctxs(&attr.obj, self) {
                    for ctx in ctxs {
                        if ctx.inc_ref_local(&attr.ident, namespace) {
                            return true;
                        }
                    }
                }
                false
            }
            _ => false,
        }
    }

    pub(crate) fn inc_ref_predecl_typespec(
        &self,
        predecl: &PreDeclTypeSpec,
        namespace: &Context,
    ) -> bool {
        match predecl {
            PreDeclTypeSpec::Mono(mono) => self.inc_ref_mono_typespec(mono, namespace),
            PreDeclTypeSpec::Poly(poly) => self.inc_ref_poly_typespec(poly, namespace),
            PreDeclTypeSpec::Attr { namespace: obj, t } => {
                self.inc_ref_expr(obj, namespace);
                if let Ok(ctxs) = self.get_singular_ctxs(obj, self) {
                    for ctx in ctxs {
                        if ctx.inc_ref_mono_typespec(t, namespace) {
                            return true;
                        }
                    }
                }
                false
            }
            // TODO:
            _ => false,
        }
    }

    fn inc_ref_mono_typespec(&self, ident: &Identifier, namespace: &Context) -> bool {
        if let Triple::Ok(vi) = self.rec_get_var_info(
            ident,
            crate::compile::AccessKind::Name,
            &self.cfg.input,
            self,
        ) {
            self.inc_ref(&vi, &ident.name, namespace);
            true
        } else {
            false
        }
    }

    /// TODO: params
    fn inc_ref_poly_typespec(&self, poly: &PolyTypeSpec, namespace: &Context) -> bool {
        self.inc_ref_acc(&poly.acc.clone().downgrade(), namespace)
    }

    fn inc_ref_local(&self, local: &ConstIdentifier, namespace: &Context) -> bool {
        if let Triple::Ok(vi) = self.rec_get_var_info(
            local,
            crate::compile::AccessKind::Name,
            &self.cfg.input,
            self,
        ) {
            self.inc_ref(&vi, &local.name, namespace);
            true
        } else {
            &local.inspect()[..] == "module" || &local.inspect()[..] == "global"
        }
    }

    fn inc_ref_expr(&self, expr: &ast::Expr, namespace: &Context) -> bool {
        #[allow(clippy::single_match)]
        match expr {
            ast::Expr::Accessor(acc) => self.inc_ref_acc(acc, namespace),
            // TODO:
            _ => false,
        }
    }
}<|MERGE_RESOLUTION|>--- conflicted
+++ resolved
@@ -1653,12 +1653,7 @@
             self.decls.insert(name.clone(), vi);
             self.consts.insert(name.clone(), val);
             for impl_trait in ctx.super_traits.iter() {
-<<<<<<< HEAD
-                if self.trait_impls().get(&impl_trait.qual_name()).is_some() {
-                    let mut impls = self.trait_impls().get_mut(&impl_trait.qual_name());
-=======
                 if let Some(mut impls) = self.trait_impls().get_mut(&impl_trait.qual_name()) {
->>>>>>> 8e481399
                     impls.insert(TraitImpl::new(t.clone(), impl_trait.clone()));
                 } else {
                     self.trait_impls().register(
@@ -1738,12 +1733,7 @@
             self.consts
                 .insert(name.clone(), ValueObj::Type(TypeObj::Generated(gen)));
             for impl_trait in ctx.super_traits.iter() {
-<<<<<<< HEAD
-                if self.trait_impls().get(&impl_trait.qual_name()).is_some() {
-                    let mut impls = self.trait_impls().get_mut(&impl_trait.qual_name());
-=======
                 if let Some(mut impls) = self.trait_impls().get_mut(&impl_trait.qual_name()) {
->>>>>>> 8e481399
                     impls.insert(TraitImpl::new(t.clone(), impl_trait.clone()));
                 } else {
                     self.trait_impls().register(
