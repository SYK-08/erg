--- conflicted
+++ resolved
@@ -773,12 +773,7 @@
             );
             self.consts.insert(name.clone(), val);
             for impl_trait in ctx.super_traits.iter() {
-<<<<<<< HEAD
-                if self.trait_impls().get(&impl_trait.qual_name()).is_some() {
-                    let mut impls = self.trait_impls().get_mut(&impl_trait.qual_name());
-=======
                 if let Some(mut impls) = self.trait_impls().get_mut(&impl_trait.qual_name()) {
->>>>>>> 8e481399
                     impls.insert(TraitImpl::new(t.clone(), impl_trait.clone()));
                 } else {
                     self.trait_impls().register(
@@ -854,12 +849,7 @@
             }
             self.consts.insert(name.clone(), val);
             for impl_trait in ctx.super_traits.iter() {
-<<<<<<< HEAD
-                if self.trait_impls().get(&impl_trait.qual_name()).is_some() {
-                    let mut impls = self.trait_impls().get_mut(&impl_trait.qual_name());
-=======
                 if let Some(mut impls) = self.trait_impls().get_mut(&impl_trait.qual_name()) {
->>>>>>> 8e481399
                     impls.insert(TraitImpl::new(t.clone(), impl_trait.clone()));
                 } else {
                     self.trait_impls().register(
@@ -923,17 +913,8 @@
                 }
             }
             if let ContextKind::GluePatch(tr_impl) = &ctx.kind {
-<<<<<<< HEAD
-                if self
-                    .trait_impls()
-                    .get(&tr_impl.sup_trait.qual_name())
-                    .is_some()
-                {
-                    let mut impls = self.trait_impls().get_mut(&tr_impl.sup_trait.qual_name());
-=======
                 if let Some(mut impls) = self.trait_impls().get_mut(&tr_impl.sup_trait.qual_name())
                 {
->>>>>>> 8e481399
                     impls.insert(tr_impl.clone());
                 } else {
                     self.trait_impls()
