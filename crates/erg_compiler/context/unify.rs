//! provides type variable related operations
use std::mem;
use std::option::Option;

use erg_common::fresh::FRESH_GEN;
use erg_common::traits::Locational;
use erg_common::Str;
#[allow(unused_imports)]
use erg_common::{fmt_vec, fn_name, log};

use crate::ty::constructors::*;
use crate::ty::free::{Constraint, FreeKind, HasLevel, GENERIC_LEVEL};
use crate::ty::typaram::{OpKind, TyParam};
use crate::ty::value::ValueObj;
use crate::ty::{Predicate, SubrType, Type};

use crate::context::{Context, Variance};
use crate::error::{TyCheckError, TyCheckErrors, TyCheckResult};
use crate::type_feature_error;

use Predicate as Pred;
use Type::*;
use ValueObj::{Inf, NegInf};

use super::initialize::const_func::sub_tpdict_get;

pub struct Unifier<'c, 'l, L: Locational> {
    ctx: &'c Context,
    loc: &'l L,
    #[allow(unused)]
    undoable: bool,
    param_name: Option<Str>,
}

impl<'c, 'l, L: Locational> Unifier<'c, 'l, L> {
    pub fn new(ctx: &'c Context, loc: &'l L, undoable: bool, param_name: Option<Str>) -> Self {
        Self {
            ctx,
            loc,
            undoable,
            param_name,
        }
    }
}

impl<'c, 'l, L: Locational> Unifier<'c, 'l, L> {
    /// ```erg
    /// occur(?T, ?T) ==> OK
    /// occur(X -> ?T, ?T) ==> Error
    /// occur(X -> ?T, X -> ?T) ==> OK
    /// occur(?T, ?T -> X) ==> Error
    /// occur(?T, Option(?T)) ==> Error
    /// occur(?T or ?U, ?T) ==> OK
    /// occur(?T or Int, Int or ?T) ==> OK
    /// occur(?T(<: Str) or ?U(<: Int), ?T(<: Str)) ==> Error
    /// occur(?T, ?T.Output) ==> OK
    /// ```
    fn occur(&self, maybe_sub: &Type, maybe_sup: &Type) -> TyCheckResult<()> {
        if maybe_sub == maybe_sup {
            return Ok(());
        }
        match (maybe_sub, maybe_sup) {
            (FreeVar(fv), _) if fv.is_linked() => self.occur(&fv.crack(), maybe_sup),
            (_, FreeVar(fv)) if fv.is_linked() => self.occur(maybe_sub, &fv.crack()),
            (Subr(subr), FreeVar(fv)) if fv.is_unbound() => {
                for default_t in subr.default_params.iter().map(|pt| pt.typ()) {
                    self.occur_inner(default_t, maybe_sup)?;
                }
                if let Some(var_params) = subr.var_params.as_ref() {
                    self.occur_inner(var_params.typ(), maybe_sup)?;
                }
                for non_default_t in subr.non_default_params.iter().map(|pt| pt.typ()) {
                    self.occur_inner(non_default_t, maybe_sup)?;
                }
                self.occur_inner(&subr.return_t, maybe_sup)?;
                Ok(())
            }
            (FreeVar(fv), Subr(subr)) if fv.is_unbound() => {
                for default_t in subr.default_params.iter().map(|pt| pt.typ()) {
                    self.occur_inner(maybe_sub, default_t)?;
                }
                if let Some(var_params) = subr.var_params.as_ref() {
                    self.occur_inner(maybe_sub, var_params.typ())?;
                }
                for non_default_t in subr.non_default_params.iter().map(|pt| pt.typ()) {
                    self.occur_inner(maybe_sub, non_default_t)?;
                }
                self.occur_inner(maybe_sub, &subr.return_t)?;
                Ok(())
            }
            (Subr(lhs), Subr(rhs)) => {
                for (lhs, rhs) in lhs
                    .default_params
                    .iter()
                    .map(|pt| pt.typ())
                    .zip(rhs.default_params.iter().map(|pt| pt.typ()))
                {
                    self.occur(lhs, rhs)?;
                }
                if let Some(lhs) = lhs.var_params.as_ref() {
                    if let Some(rhs) = rhs.var_params.as_ref() {
                        self.occur(lhs.typ(), rhs.typ())?;
                    }
                }
                for (lhs, rhs) in lhs
                    .non_default_params
                    .iter()
                    .map(|pt| pt.typ())
                    .zip(rhs.non_default_params.iter().map(|pt| pt.typ()))
                {
                    self.occur(lhs, rhs)?;
                }
                self.occur(&lhs.return_t, &rhs.return_t)?;
                Ok(())
            }
            (Poly { params, .. }, FreeVar(fv)) if fv.is_unbound() => {
                for param in params.iter().filter_map(|tp| {
                    if let TyParam::Type(t) = tp {
                        Some(t)
                    } else {
                        None
                    }
                }) {
                    self.occur_inner(param, maybe_sup)?;
                }
                Ok(())
            }
            (FreeVar(fv), Poly { params, .. }) if fv.is_unbound() => {
                for param in params.iter().filter_map(|tp| {
                    if let TyParam::Type(t) = tp {
                        Some(t)
                    } else {
                        None
                    }
                }) {
                    self.occur_inner(maybe_sub, param)?;
                }
                Ok(())
            }
            (Or(l, r), Or(l2, r2)) | (And(l, r), And(l2, r2)) => self
                .occur(l, l2)
                .and(self.occur(r, r2))
                .or(self.occur(l, r2).and(self.occur(r, l2))),
            (lhs, Or(l, r)) | (lhs, And(l, r)) => {
                self.occur_inner(lhs, l)?;
                self.occur_inner(lhs, r)
            }
            /*(Or(l, r), rhs) | (And(l, r), rhs) => {
                self.occur_inner(l, rhs, loc)?;
                self.occur_inner(r, rhs, loc)
            }*/
            _ => Ok(()),
        }
    }

    fn occur_inner(&self, maybe_sub: &Type, maybe_sup: &Type) -> TyCheckResult<()> {
        match (maybe_sub, maybe_sup) {
            (FreeVar(fv), _) if fv.is_linked() => self.occur_inner(&fv.crack(), maybe_sup),
            (_, FreeVar(fv)) if fv.is_linked() => self.occur_inner(maybe_sub, &fv.crack()),
            (FreeVar(sub), FreeVar(sup)) => {
                if sub.is_unbound() && sup.is_unbound() && sub == sup {
                    Err(TyCheckErrors::from(TyCheckError::subtyping_error(
                        self.ctx.cfg.input.clone(),
                        line!() as usize,
                        maybe_sub,
                        maybe_sup,
                        self.loc.loc(),
                        self.ctx.caused_by(),
                    )))
                } else {
                    Ok(())
                }
            }
            (Subr(subr), FreeVar(fv)) if fv.is_unbound() => {
                for default_t in subr.default_params.iter().map(|pt| pt.typ()) {
                    self.occur_inner(default_t, maybe_sup)?;
                }
                if let Some(var_params) = subr.var_params.as_ref() {
                    self.occur_inner(var_params.typ(), maybe_sup)?;
                }
                for non_default_t in subr.non_default_params.iter().map(|pt| pt.typ()) {
                    self.occur_inner(non_default_t, maybe_sup)?;
                }
                self.occur_inner(&subr.return_t, maybe_sup)?;
                Ok(())
            }
            (FreeVar(fv), Subr(subr)) if fv.is_unbound() => {
                for default_t in subr.default_params.iter().map(|pt| pt.typ()) {
                    self.occur_inner(maybe_sub, default_t)?;
                }
                if let Some(var_params) = subr.var_params.as_ref() {
                    self.occur_inner(maybe_sub, var_params.typ())?;
                }
                for non_default_t in subr.non_default_params.iter().map(|pt| pt.typ()) {
                    self.occur_inner(maybe_sub, non_default_t)?;
                }
                self.occur_inner(maybe_sub, &subr.return_t)?;
                Ok(())
            }
            (Subr(lhs), Subr(rhs)) => {
                for (lhs, rhs) in lhs
                    .default_params
                    .iter()
                    .map(|pt| pt.typ())
                    .zip(rhs.default_params.iter().map(|pt| pt.typ()))
                {
                    self.occur_inner(lhs, rhs)?;
                }
                if let Some(lhs) = lhs.var_params.as_ref() {
                    if let Some(rhs) = rhs.var_params.as_ref() {
                        self.occur_inner(lhs.typ(), rhs.typ())?;
                    }
                }
                for (lhs, rhs) in lhs
                    .non_default_params
                    .iter()
                    .map(|pt| pt.typ())
                    .zip(rhs.non_default_params.iter().map(|pt| pt.typ()))
                {
                    self.occur_inner(lhs, rhs)?;
                }
                self.occur_inner(&lhs.return_t, &rhs.return_t)?;
                Ok(())
            }
            (Poly { params, .. }, FreeVar(fv)) if fv.is_unbound() => {
                for param in params.iter().filter_map(|tp| {
                    if let TyParam::Type(t) = tp {
                        Some(t)
                    } else {
                        None
                    }
                }) {
                    self.occur_inner(param, maybe_sup)?;
                }
                Ok(())
            }
            (FreeVar(fv), Poly { params, .. }) if fv.is_unbound() => {
                for param in params.iter().filter_map(|tp| {
                    if let TyParam::Type(t) = tp {
                        Some(t)
                    } else {
                        None
                    }
                }) {
                    self.occur_inner(maybe_sub, param)?;
                }
                Ok(())
            }
            (lhs, Or(l, r)) | (lhs, And(l, r)) => {
                self.occur_inner(lhs, l)?;
                self.occur_inner(lhs, r)
            }
            (Or(l, r), rhs) | (And(l, r), rhs) => {
                self.occur_inner(l, rhs)?;
                self.occur_inner(r, rhs)
            }
            _ => Ok(()),
        }
    }

    /// allow_divergence = trueにすると、Num型変数と±Infの単一化を許す
    fn sub_unify_tp(
        &self,
        maybe_sub: &TyParam,
        maybe_sup: &TyParam,
        _variance: Option<Variance>,
        allow_divergence: bool,
    ) -> TyCheckResult<()> {
        if maybe_sub.has_no_unbound_var()
            && maybe_sup.has_no_unbound_var()
            && maybe_sub == maybe_sup
        {
            return Ok(());
        }
        match (maybe_sub, maybe_sup) {
            (TyParam::Type(sub), TyParam::Type(sup)) => self.sub_unify(sub, sup),
            (TyParam::Value(ValueObj::Type(sub)), TyParam::Type(sup)) => {
                self.sub_unify(sub.typ(), sup)
            }
            (TyParam::Type(sub), TyParam::Value(ValueObj::Type(sup))) => {
                self.sub_unify(sub, sup.typ())
            }
            (TyParam::Value(ValueObj::Type(sub)), TyParam::Value(ValueObj::Type(sup))) => {
                self.sub_unify(sub.typ(), sup.typ())
            }
            (TyParam::FreeVar(sub_fv), TyParam::FreeVar(sup_fv))
                if sub_fv.is_unbound() && sup_fv.is_unbound() =>
            {
                if sub_fv.level().unwrap() > sup_fv.level().unwrap() {
                    if !sub_fv.is_generalized() {
                        maybe_sub.link(maybe_sup);
                    }
                } else if !sup_fv.is_generalized() {
                    maybe_sup.link(maybe_sub);
                }
                Ok(())
            }
            (TyParam::FreeVar(sub_fv), _) if sub_fv.is_generalized() => Ok(()),
            (TyParam::FreeVar(sub_fv), sup_tp) => {
                match &*sub_fv.borrow() {
                    FreeKind::Linked(l) | FreeKind::UndoableLinked { t: l, .. } => {
                        return self.sub_unify_tp(l, sup_tp, _variance, allow_divergence);
                    }
                    FreeKind::Unbound { .. } | FreeKind::NamedUnbound { .. } => {}
                } // &fv is dropped
                let fv_t = sub_fv.constraint().unwrap().get_type().unwrap().clone(); // lfvを参照しないよいにcloneする(あとでborrow_mutするため)
                let tp_t = self.ctx.get_tp_t(sup_tp)?;
                if self.ctx.supertype_of(&fv_t, &tp_t) {
                    // 外部未連携型変数の場合、linkしないで制約を弱めるだけにする(see compiler/inference.md)
                    if sub_fv.level() < Some(self.ctx.level) {
                        let new_constraint = Constraint::new_subtype_of(tp_t);
                        if self
                            .ctx
                            .is_sub_constraint_of(&sub_fv.constraint().unwrap(), &new_constraint)
                            || sub_fv.constraint().unwrap().get_type() == Some(&Type)
                        {
                            sub_fv.update_constraint(new_constraint, false);
                        }
                    } else {
                        maybe_sub.link(sup_tp);
                    }
                    Ok(())
                } else if allow_divergence
                    && (self.ctx.eq_tp(sup_tp, &TyParam::value(Inf))
                        || self.ctx.eq_tp(sup_tp, &TyParam::value(NegInf)))
                    && self.ctx.subtype_of(&fv_t, &mono("Num"))
                {
                    maybe_sub.link(sup_tp);
                    Ok(())
                } else {
                    Err(TyCheckErrors::from(TyCheckError::unreachable(
                        self.ctx.cfg.input.clone(),
                        fn_name!(),
                        line!(),
                    )))
                }
            }
            (_, TyParam::FreeVar(sup_fv)) if sup_fv.is_generalized() => Ok(()),
            (sub_tp, TyParam::FreeVar(sup_fv)) => {
                match &*sup_fv.borrow() {
                    FreeKind::Linked(l) | FreeKind::UndoableLinked { t: l, .. } => {
                        return self.sub_unify_tp(l, sub_tp, _variance, allow_divergence);
                    }
                    FreeKind::Unbound { .. } | FreeKind::NamedUnbound { .. } => {}
                } // &fv is dropped
                let fv_t = sup_fv.constraint().unwrap().get_type().unwrap().clone(); // fvを参照しないよいにcloneする(あとでborrow_mutするため)
                let tp_t = self.ctx.get_tp_t(sub_tp)?;
                if self.ctx.supertype_of(&fv_t, &tp_t) {
                    // 外部未連携型変数の場合、linkしないで制約を弱めるだけにする(see compiler/inference.md)
                    if sup_fv.level() < Some(self.ctx.level) {
                        let new_constraint = Constraint::new_subtype_of(tp_t);
                        if self
                            .ctx
                            .is_sub_constraint_of(&sup_fv.constraint().unwrap(), &new_constraint)
                            || sup_fv.constraint().unwrap().get_type() == Some(&Type)
                        {
                            sup_fv.update_constraint(new_constraint, false);
                        }
                    } else {
                        maybe_sup.link(sub_tp);
                    }
                    Ok(())
                } else if allow_divergence
                    && (self.ctx.eq_tp(sub_tp, &TyParam::value(Inf))
                        || self.ctx.eq_tp(sub_tp, &TyParam::value(NegInf)))
                    && self.ctx.subtype_of(&fv_t, &mono("Num"))
                {
                    maybe_sup.link(sub_tp);
                    Ok(())
                } else {
                    Err(TyCheckErrors::from(TyCheckError::unreachable(
                        self.ctx.cfg.input.clone(),
                        fn_name!(),
                        line!(),
                    )))
                }
            }
            (TyParam::UnaryOp { op: lop, val: lval }, TyParam::UnaryOp { op: rop, val: rval })
                if lop == rop =>
            {
                self.sub_unify_tp(lval, rval, _variance, allow_divergence)
            }
            (
                TyParam::BinOp { op: lop, lhs, rhs },
                TyParam::BinOp {
                    op: rop,
                    lhs: lhs2,
                    rhs: rhs2,
                },
            ) if lop == rop => {
                self.sub_unify_tp(lhs, lhs2, _variance, allow_divergence)?;
                self.sub_unify_tp(rhs, rhs2, _variance, allow_divergence)
            }
            (sub, TyParam::Erased(t)) => {
                let sub_t = self.ctx.get_tp_t(sub)?;
                if self.ctx.subtype_of(&sub_t, t) {
                    Ok(())
                } else {
                    Err(TyCheckErrors::from(TyCheckError::subtyping_error(
                        self.ctx.cfg.input.clone(),
                        line!() as usize,
                        &sub_t,
                        t,
                        self.loc.loc(),
                        self.ctx.caused_by(),
                    )))
                }
            }
            (sub, TyParam::Type(sup)) => {
                let l = self.ctx.convert_tp_into_type(sub.clone()).map_err(|_| {
                    TyCheckError::tp_to_type_error(
                        self.ctx.cfg.input.clone(),
                        line!() as usize,
                        sub,
                        self.loc.loc(),
                        self.ctx.caused_by(),
                    )
                })?;
                self.sub_unify(&l, sup)?;
                Ok(())
            }
            (TyParam::Erased(t), sup) => {
                let sup_t = self.ctx.get_tp_t(sup)?;
                if self.ctx.subtype_of(t, &sup_t) {
                    Ok(())
                } else {
                    Err(TyCheckErrors::from(TyCheckError::subtyping_error(
                        self.ctx.cfg.input.clone(),
                        line!() as usize,
                        t,
                        &sup_t,
                        self.loc.loc(),
                        self.ctx.caused_by(),
                    )))
                }
            }
            (TyParam::Type(sub), sup) => {
                let r = self.ctx.convert_tp_into_type(sup.clone()).map_err(|_| {
                    TyCheckError::tp_to_type_error(
                        self.ctx.cfg.input.clone(),
                        line!() as usize,
                        sup,
                        self.loc.loc(),
                        self.ctx.caused_by(),
                    )
                })?;
                self.sub_unify(sub, &r)?;
                Ok(())
            }
            (TyParam::Array(sub), TyParam::Array(sup))
            | (TyParam::Tuple(sub), TyParam::Tuple(sup)) => {
                for (l, r) in sub.iter().zip(sup.iter()) {
                    self.sub_unify_tp(l, r, _variance, allow_divergence)?;
                }
                Ok(())
            }
            (TyParam::Dict(sub), TyParam::Dict(sup)) => {
                for (sub_k, sub_v) in sub.iter() {
                    if let Some(sup_v) = sup
                        .get(sub_k)
                        .or_else(|| sub_tpdict_get(sup, sub_k, self.ctx))
                    {
                        // self.sub_unify_tp(sub_k, sup_k, _variance, loc, allow_divergence)?;
                        self.sub_unify_tp(sub_v, sup_v, _variance, allow_divergence)?;
                    } else {
                        log!(err "{sup} does not have key {sub_k}");
                        // TODO:
                        return Err(TyCheckErrors::from(TyCheckError::unreachable(
                            self.ctx.cfg.input.clone(),
                            fn_name!(),
                            line!(),
                        )));
                    }
                }
                Ok(())
            }
            (
                TyParam::ProjCall { obj, attr, args },
                TyParam::ProjCall {
                    obj: o2,
                    attr: a2,
                    args: args2,
                },
            ) => {
                if attr == a2 {
                    self.sub_unify_tp(obj, o2, _variance, loc, allow_divergence)?;
                    for (l, r) in args.iter().zip(args2.iter()) {
                        self.sub_unify_tp(l, r, _variance, loc, allow_divergence)?;
                    }
                    Ok(())
                } else {
                    todo!()
                }
            }
            (l, r) => {
                log!(err "{l} / {r}");
                type_feature_error!(self.ctx, self.loc.loc(), &format!("unifying {l} and {r}"))
            }
        }
    }

    /// predは正規化されているとする
    fn sub_unify_pred(&self, sub_pred: &Predicate, sup_pred: &Predicate) -> TyCheckResult<()> {
        match (sub_pred, sup_pred) {
            (Pred::Value(_), Pred::Value(_)) | (Pred::Const(_), Pred::Const(_)) => Ok(()),
            (Pred::Equal { rhs, .. }, Pred::Equal { rhs: rhs2, .. })
            | (Pred::GreaterEqual { rhs, .. }, Pred::GreaterEqual { rhs: rhs2, .. })
            | (Pred::LessEqual { rhs, .. }, Pred::LessEqual { rhs: rhs2, .. })
            | (Pred::NotEqual { rhs, .. }, Pred::NotEqual { rhs: rhs2, .. }) => {
                self.sub_unify_tp(rhs, rhs2, None, false)
            }
            (Pred::And(l1, r1), Pred::And(l2, r2)) | (Pred::Or(l1, r1), Pred::Or(l2, r2)) => {
                match (self.sub_unify_pred(l1, l2), self.sub_unify_pred(r1, r2)) {
                    (Ok(()), Ok(())) => Ok(()),
                    (Ok(()), Err(e)) | (Err(e), Ok(())) | (Err(e), Err(_)) => Err(e),
                }
            }
            (Pred::Not(l), Pred::Not(r)) => self.sub_unify_pred(r, l),
            // sub_unify_pred(I == M, I <= ?N(: Nat)) ==> ?N(: M..)
            (Pred::Equal { rhs, .. }, Pred::LessEqual { rhs: rhs2, .. }) => {
                self.coerce_greater_than(rhs2, rhs)
            }
            // sub_unify_pred(I >= 0, I >= ?M and I <= ?N) ==> ?M => 0, ?N => Inf
            (Pred::GreaterEqual { rhs, .. }, Pred::And(l, r))
            | (Predicate::And(l, r), Pred::GreaterEqual { rhs, .. }) => {
                match (l.as_ref(), r.as_ref()) {
                    (
                        Pred::GreaterEqual { rhs: ge_rhs, .. },
                        Pred::LessEqual { rhs: le_rhs, .. },
                    )
                    | (
                        Pred::LessEqual { rhs: le_rhs, .. },
                        Pred::GreaterEqual { rhs: ge_rhs, .. },
                    ) => {
                        self.sub_unify_tp(rhs, ge_rhs, None, false)?;
                        self.sub_unify_tp(le_rhs, &TyParam::value(Inf), None, true)
                    }
                    _ => Err(TyCheckErrors::from(TyCheckError::pred_unification_error(
                        self.ctx.cfg.input.clone(),
                        line!() as usize,
                        sub_pred,
                        sup_pred,
                        self.loc.loc(),
                        self.ctx.caused_by(),
                    ))),
                }
            }
            (Pred::LessEqual { rhs, .. }, Pred::And(l, r))
            | (Pred::And(l, r), Pred::LessEqual { rhs, .. }) => match (l.as_ref(), r.as_ref()) {
                (Pred::GreaterEqual { rhs: ge_rhs, .. }, Pred::LessEqual { rhs: le_rhs, .. })
                | (Pred::LessEqual { rhs: le_rhs, .. }, Pred::GreaterEqual { rhs: ge_rhs, .. }) => {
                    self.sub_unify_tp(rhs, le_rhs, None, false)?;
                    self.sub_unify_tp(ge_rhs, &TyParam::value(NegInf), None, true)
                }
                _ => Err(TyCheckErrors::from(TyCheckError::pred_unification_error(
                    self.ctx.cfg.input.clone(),
                    line!() as usize,
                    sub_pred,
                    sup_pred,
                    self.loc.loc(),
                    self.ctx.caused_by(),
                ))),
            },
            (Pred::Equal { rhs, .. }, Pred::And(l, r))
            | (Pred::And(l, r), Pred::Equal { rhs, .. }) => match (l.as_ref(), r.as_ref()) {
                (Pred::GreaterEqual { rhs: ge_rhs, .. }, Pred::LessEqual { rhs: le_rhs, .. })
                | (Pred::LessEqual { rhs: le_rhs, .. }, Pred::GreaterEqual { rhs: ge_rhs, .. }) => {
                    self.sub_unify_tp(rhs, le_rhs, None, false)?;
                    self.sub_unify_tp(rhs, ge_rhs, None, false)
                }
                _ => Err(TyCheckErrors::from(TyCheckError::pred_unification_error(
                    self.ctx.cfg.input.clone(),
                    line!() as usize,
                    sub_pred,
                    sup_pred,
                    self.loc.loc(),
                    self.ctx.caused_by(),
                ))),
            },
            _ => Err(TyCheckErrors::from(TyCheckError::pred_unification_error(
                self.ctx.cfg.input.clone(),
                line!() as usize,
                sub_pred,
                sup_pred,
                self.loc.loc(),
                self.ctx.caused_by(),
            ))),
        }
    }

    fn coerce_greater_than(&self, target: &TyParam, value: &TyParam) -> TyCheckResult<()> {
        match target {
            TyParam::FreeVar(fv) => {
                if let Ok(evaled) = self.ctx.eval_tp(value.clone()) {
                    let pred = Predicate::ge(FRESH_GEN.fresh_varname(), evaled);
                    let new_type = self.ctx.type_from_pred(pred);
                    let new_constr = Constraint::new_type_of(Type::from(new_type));
                    fv.update_constraint(new_constr, false);
                }
                Ok(())
            }
            TyParam::BinOp {
                op: OpKind::Sub,
                lhs,
                rhs,
            } => {
                let value = TyParam::bin(OpKind::Add, value.clone(), *rhs.clone());
                self.coerce_greater_than(lhs, &value)
            }
            _ => Err(TyCheckErrors::from(TyCheckError::pred_unification_error(
                self.ctx.cfg.input.clone(),
                line!() as usize,
                &Pred::eq("_".into(), value.clone()),
                &Pred::le("_".into(), target.clone()),
                self.loc.loc(),
                self.ctx.caused_by(),
            ))),
        }
    }

    /// Assuming that `sub` is a subtype of `sup`, fill in the type variable to satisfy the assumption
    ///
    /// When comparing arguments and parameter, the left side (`sub`) is the argument (found) and the right side (`sup`) is the parameter (expected)
    ///
    /// The parameter type must be a supertype of the argument type
    /// ```python
    /// sub_unify({I: Int | I == 0}, ?T(<: Ord)): (/* OK */)
    /// sub_unify(Int, ?T(:> Nat)): (?T :> Int)
    /// sub_unify(Nat, ?T(:> Int)): (/* OK */)
    /// sub_unify(Nat, Add(?R)): (?R => Nat, Nat.Output => Nat)
    /// sub_unify([?T; 0], Mutate): (/* OK */)
    /// ```
    fn sub_unify(&self, maybe_sub: &Type, maybe_sup: &Type) -> TyCheckResult<()> {
        log!(info "trying sub_unify:\nmaybe_sub: {maybe_sub}\nmaybe_sup: {maybe_sup}");
        // In this case, there is no new information to be gained
        // この場合、特に新しく得られる情報はない
        if maybe_sub == &Type::Never || maybe_sup == &Type::Obj || maybe_sup == maybe_sub {
            log!(info "no-op:\nmaybe_sub: {maybe_sub}\nmaybe_sup: {maybe_sup}");
            return Ok(());
        }
        // API definition was failed and inspection is useless after this
        if maybe_sub == &Type::Failure || maybe_sup == &Type::Failure {
            log!(info "no-op:\nmaybe_sub: {maybe_sub}\nmaybe_sup: {maybe_sup}");
            return Ok(());
        }
        self.occur(maybe_sub, maybe_sup).map_err(|err| {
            log!(err "occur error: {maybe_sub} / {maybe_sup}");
            err
        })?;
        let maybe_sub_is_sub = self.ctx.subtype_of(maybe_sub, maybe_sup);
        if !maybe_sub_is_sub {
            log!(err "{maybe_sub} !<: {maybe_sup}");
            return Err(TyCheckErrors::from(TyCheckError::type_mismatch_error(
                self.ctx.cfg.input.clone(),
                line!() as usize,
                self.loc.loc(),
                self.ctx.caused_by(),
                self.param_name.as_ref().unwrap_or(&Str::ever("_")),
                None,
                maybe_sup,
                maybe_sub,
                self.ctx.get_candidates(maybe_sub),
                self.ctx.get_simple_type_mismatch_hint(maybe_sup, maybe_sub),
            )));
        } else if maybe_sub.has_no_unbound_var() && maybe_sup.has_no_unbound_var() {
            log!(info "no-op:\nmaybe_sub: {maybe_sub}\nmaybe_sup: {maybe_sup}");
            return Ok(());
        }
        match (maybe_sub, maybe_sup) {
            (FreeVar(sub_fv), _) if sub_fv.is_linked() => {
                self.sub_unify(&sub_fv.crack(), maybe_sup)?;
            }
            (_, FreeVar(sup_fv)) if sup_fv.is_linked() => {
                self.sub_unify(maybe_sub, &sup_fv.crack())?;
            }
            // lfv's sup can be shrunk (take min), rfv's sub can be expanded (take union)
            // lfvのsupは縮小可能(minを取る)、rfvのsubは拡大可能(unionを取る)
            // sub_unify(?T[0](:> Never, <: Int), ?U[1](:> Never, <: Nat)): (/* ?U[1] --> ?T[0](:> Never, <: Nat))
            // sub_unify(?T[1](:> Never, <: Nat), ?U[0](:> Never, <: Int)): (/* ?T[1] --> ?U[0](:> Never, <: Nat))
            // sub_unify(?T[0](:> Never, <: Str), ?U[1](:> Never, <: Int)): (?T[0](:> Never, <: Str and Int) --> Error!)
            // sub_unify(?T[0](:> Int, <: Add()), ?U[1](:> Never, <: Mul())): (?T[0](:> Int, <: Add() and Mul()))
            // sub_unify(?T[0](:> Str, <: Obj), ?U[1](:> Int, <: Obj)): (/* ?U[1] --> ?T[0](:> Str or Int) */)
            (FreeVar(sub_fv), FreeVar(sup_fv))
                if sub_fv.constraint_is_sandwiched() && sup_fv.constraint_is_sandwiched() =>
            {
                if sub_fv.is_generalized() || sup_fv.is_generalized() {
                    log!(info "generalized:\nmaybe_sub: {maybe_sub}\nmaybe_sup: {maybe_sup}");
                    return Ok(());
                }
                let (lsub, lsup) = sub_fv.get_subsup().unwrap();
                let (rsub, rsup) = sup_fv.get_subsup().unwrap();
                // ?T(<: Add(?T))
                // ?U(:> {1, 2}, <: Add(?U)) ==> {1, 2}
                sup_fv.dummy_link();
                if lsub.qual_name() == rsub.qual_name() {
                    for (lps, rps) in lsub.typarams().iter().zip(rsub.typarams().iter()) {
                        self.sub_unify_tp(lps, rps, None, false).map_err(|errs| {
                            sup_fv.undo();
                            errs
                        })?;
                    }
                }
                // lsup: Add(?X(:> Int)), rsup: Add(?Y(:> Nat))
                //   => lsup: Add(?X(:> Int)), rsup: Add((?X(:> Int)))
                if lsup.qual_name() == rsup.qual_name() {
                    for (lps, rps) in lsup.typarams().iter().zip(rsup.typarams().iter()) {
                        self.sub_unify_tp(lps, rps, None, false).map_err(|errs| {
                            sup_fv.undo();
                            errs
                        })?;
                    }
                }
                sup_fv.undo();
                let intersec = self.ctx.intersection(&lsup, &rsup);
                if intersec == Type::Never {
                    return Err(TyCheckErrors::from(TyCheckError::subtyping_error(
                        self.ctx.cfg.input.clone(),
                        line!() as usize,
                        maybe_sub,
                        maybe_sup,
                        self.loc.loc(),
                        self.ctx.caused_by(),
                    )));
                }
                let union = self.ctx.union(&lsub, &rsub);
                if lsub.union_size().max(rsub.union_size()) < union.union_size() {
                    let (l, r) = union.union_pair().unwrap_or((lsub, rsub.clone()));
                    let unified = self.unify(&l, &r);
                    if unified.is_none() {
                        let maybe_sub = self.ctx.readable_type(maybe_sub.clone());
                        let union = self.ctx.readable_type(union);
                        return Err(TyCheckErrors::from(TyCheckError::implicit_widening_error(
                            self.ctx.cfg.input.clone(),
                            line!() as usize,
                            self.loc.loc(),
                            self.ctx.caused_by(),
                            &maybe_sub,
                            &union,
                        )));
                    }
                }
                // e.g. intersec == Int, rsup == Add(?T)
                //   => ?T(:> Int)
                self.sub_unify(&intersec, &rsup)?;
                self.sub_unify(&rsub, &union)?;
                // self.sub_unify(&intersec, &lsup, loc, param_name)?;
                // self.sub_unify(&lsub, &union, loc, param_name)?;
                if union == intersec {
                    match sub_fv
                        .level()
                        .unwrap_or(GENERIC_LEVEL)
                        .cmp(&sup_fv.level().unwrap_or(GENERIC_LEVEL))
                    {
                        std::cmp::Ordering::Less => {
                            maybe_sub.link(&union);
                            maybe_sup.link(maybe_sub);
                        }
                        std::cmp::Ordering::Greater => {
                            maybe_sup.link(&union);
                            maybe_sub.link(maybe_sup);
                        }
                        std::cmp::Ordering::Equal => {
                            // choose named one
                            if sup_fv.is_named_unbound() {
                                maybe_sup.link(&union);
                                maybe_sub.link(maybe_sup);
                            } else {
                                maybe_sub.link(&union);
                                maybe_sup.link(maybe_sub);
                            }
                        }
                    }
                } else {
                    let new_constraint = Constraint::new_sandwiched(union, intersec);
                    match sub_fv
                        .level()
                        .unwrap_or(GENERIC_LEVEL)
                        .cmp(&sup_fv.level().unwrap_or(GENERIC_LEVEL))
                    {
                        std::cmp::Ordering::Less => {
                            sub_fv.update_constraint(new_constraint, false);
                            maybe_sup.link(maybe_sub);
                        }
                        std::cmp::Ordering::Greater => {
                            sup_fv.update_constraint(new_constraint, false);
                            maybe_sub.link(maybe_sup);
                        }
                        std::cmp::Ordering::Equal => {
                            // choose named one
                            if sup_fv.is_named_unbound() {
                                sup_fv.update_constraint(new_constraint, false);
                                maybe_sub.link(maybe_sup);
                            } else {
                                sub_fv.update_constraint(new_constraint, false);
                                maybe_sup.link(maybe_sub);
                            }
                        }
                    }
                }
            }
            (
                Bounded {
                    sub: lsub,
                    sup: lsup,
                },
                FreeVar(sup_fv),
            ) if sup_fv.constraint_is_sandwiched() => {
                if sup_fv.is_generalized() {
                    log!(info "generalized:\nmaybe_sub: {maybe_sub}\nmaybe_sup: {maybe_sup}");
                    return Ok(());
                }
                let (rsub, rsup) = sup_fv.get_subsup().unwrap();
                // ?T(<: Add(?T))
                // ?U(:> {1, 2}, <: Add(?U)) ==> {1, 2}
                sup_fv.dummy_link();
                if lsub.qual_name() == rsub.qual_name() {
                    for (lps, rps) in lsub.typarams().iter().zip(rsub.typarams().iter()) {
<<<<<<< HEAD
                        self.sub_unify_tp(lps, rps, None, loc, false)
                            .map_err(|errs| {
                                sup_fv.undo();
                                errs
                            })?;
=======
                        self.sub_unify_tp(lps, rps, None, false).map_err(|errs| {
                            sup_fv.undo();
                            errs
                        })?;
>>>>>>> 07679238
                    }
                }
                // lsup: Add(?X(:> Int)), rsup: Add(?Y(:> Nat))
                //   => lsup: Add(?X(:> Int)), rsup: Add((?X(:> Int)))
                if lsup.qual_name() == rsup.qual_name() {
                    for (lps, rps) in lsup.typarams().iter().zip(rsup.typarams().iter()) {
<<<<<<< HEAD
                        self.sub_unify_tp(lps, rps, None, loc, false)
                            .map_err(|errs| {
                                sup_fv.undo();
                                errs
                            })?;
                    }
                }
                sup_fv.undo();
                let intersec = self.intersection(lsup, &rsup);
                if intersec == Type::Never {
                    return Err(TyCheckErrors::from(TyCheckError::subtyping_error(
                        self.cfg.input.clone(),
                        line!() as usize,
                        maybe_sub,
                        maybe_sup,
                        loc.loc(),
                        self.caused_by(),
                    )));
                }
                let union = self.union(lsub, &rsub);
=======
                        self.sub_unify_tp(lps, rps, None, false).map_err(|errs| {
                            sup_fv.undo();
                            errs
                        })?;
                    }
                }
                sup_fv.undo();
                let intersec = self.ctx.intersection(lsup, &rsup);
                if intersec == Type::Never {
                    return Err(TyCheckErrors::from(TyCheckError::subtyping_error(
                        self.ctx.cfg.input.clone(),
                        line!() as usize,
                        maybe_sub,
                        maybe_sup,
                        self.loc.loc(),
                        self.ctx.caused_by(),
                    )));
                }
                let union = self.ctx.union(lsub, &rsub);
>>>>>>> 07679238
                if lsub.union_size().max(rsub.union_size()) < union.union_size() {
                    let (l, r) = union.union_pair().unwrap_or((*lsub.clone(), rsub.clone()));
                    let unified = self.unify(&l, &r);
                    if unified.is_none() {
<<<<<<< HEAD
                        let maybe_sub = self.readable_type(maybe_sub.clone());
                        let union = self.readable_type(union);
                        return Err(TyCheckErrors::from(TyCheckError::implicit_widening_error(
                            self.cfg.input.clone(),
                            line!() as usize,
                            loc.loc(),
                            self.caused_by(),
=======
                        let maybe_sub = self.ctx.readable_type(maybe_sub.clone());
                        let union = self.ctx.readable_type(union);
                        return Err(TyCheckErrors::from(TyCheckError::implicit_widening_error(
                            self.ctx.cfg.input.clone(),
                            line!() as usize,
                            self.loc.loc(),
                            self.ctx.caused_by(),
>>>>>>> 07679238
                            &maybe_sub,
                            &union,
                        )));
                    }
                }
                // e.g. intersec == Int, rsup == Add(?T)
                //   => ?T(:> Int)
<<<<<<< HEAD
                self.sub_unify(&intersec, &rsup, loc, param_name)?;
                self.sub_unify(&rsub, &union, loc, param_name)?;
=======
                self.sub_unify(&intersec, &rsup)?;
                self.sub_unify(&rsub, &union)?;
>>>>>>> 07679238
                // self.sub_unify(&intersec, &lsup, loc, param_name)?;
                // self.sub_unify(&lsub, &union, loc, param_name)?;
                if union == intersec {
                    maybe_sup.link(&union);
                } else {
                    let new_constraint = Constraint::new_sandwiched(union, intersec);
                    sup_fv.update_constraint(new_constraint, false);
                }
            }
            // (Int or ?T) <: (?U or Int)
            // OK: (Int <: Int); (?T <: ?U)
            // NG: (Int <: ?U); (?T <: Int)
            (Or(l1, r1), Or(l2, r2)) | (And(l1, r1), And(l2, r2)) => {
                if self.ctx.subtype_of(l1, l2) && self.ctx.subtype_of(r1, r2) {
                    let (l_sup, r_sup) = if self.ctx.subtype_of(l1, r2)
                        && !l1.is_unbound_var()
                        && !r2.is_unbound_var()
                    {
                        (r2, l2)
                    } else {
                        (l2, r2)
                    };
                    self.sub_unify(l1, l_sup)?;
                    self.sub_unify(r1, r_sup)?;
                } else {
                    self.sub_unify(l1, r2)?;
                    self.sub_unify(r1, l2)?;
                }
            }
            // NG: Nat <: ?T or Int ==> Nat or Int (?T = Nat)
            // OK: Nat <: ?T or Int ==> ?T or Int
            (sub, Or(l, r))
                if l.is_unbound_var()
                    && !sub.is_unbound_var()
                    && !r.is_unbound_var()
                    && self.ctx.subtype_of(sub, r) => {}
            (sub, Or(l, r))
                if r.is_unbound_var()
                    && !sub.is_unbound_var()
                    && !l.is_unbound_var()
                    && self.ctx.subtype_of(sub, l) => {}
            // e.g. Structural({ .method = (self: T) -> Int })/T
            (Structural(sub), FreeVar(sup_fv))
                if sup_fv.is_unbound() && sub.contains_tvar(sup_fv) => {}
            (_, FreeVar(sup_fv)) if sup_fv.is_generalized() => {}
            (_, FreeVar(sup_fv)) if sup_fv.is_unbound() => {
                // * sub_unify(Nat, ?E(<: Eq(?E)))
                // sub !<: l => OK (sub will widen)
                // sup !:> l => Error
                // * sub_unify(Str,   ?T(:> _,     <: Int)): (/* Error */)
                // * sub_unify(Ratio, ?T(:> _,     <: Int)): (/* Error */)
                // sub = max(l, sub) if max exists
                // * sub_unify(Nat,   ?T(:> Int,   <: _)): (/* OK */)
                // * sub_unify(Int,   ?T(:> Nat,   <: Obj)): (?T(:> Int, <: Obj))
                // * sub_unify(Nat,   ?T(:> Never, <: Add(?R))): (?T(:> Nat, <: Add(?R))
                // sub = union(l, sub) if max does not exist
                // * sub_unify(Str,   ?T(:> Int,   <: Obj)): (?T(:> Str or Int, <: Obj))
                // * sub_unify({0},   ?T(:> {1},   <: Nat)): (?T(:> {0, 1}, <: Nat))
                // * sub_unify(Bool,  ?T(<: Bool or Y)): (?T == Bool)
                // * sub_unify(Float, ?T(<: Structural{ .imag = ?U })) ==> ?U == Float
                if let Some((sub, mut sup)) = sup_fv.get_subsup() {
                    if sup.is_structural() {
                        self.sub_unify(maybe_sub, &sup)?;
                    }
                    let new_sub = self.ctx.union(maybe_sub, &sub);
                    // Expanding to an Or-type is prohibited by default
                    // This increases the quality of error reporting
                    // (Try commenting out this part and run tests/should_err/subtyping.er to see the error report changes on lines 29-30)
                    if maybe_sub.union_size().max(sub.union_size()) < new_sub.union_size()
                        && new_sub.union_types().iter().any(|t| !t.is_unbound_var())
                    {
                        let (l, r) = new_sub.union_pair().unwrap_or((maybe_sub.clone(), sub));
                        let unified = self.unify(&l, &r);
                        if unified.is_none() {
                            let maybe_sub = self.ctx.readable_type(maybe_sub.clone());
                            let new_sub = self.ctx.readable_type(new_sub);
                            return Err(TyCheckErrors::from(
                                TyCheckError::implicit_widening_error(
                                    self.ctx.cfg.input.clone(),
                                    line!() as usize,
                                    self.loc.loc(),
                                    self.ctx.caused_by(),
                                    &maybe_sub,
                                    &new_sub,
                                ),
                            ));
                        }
                    }
                    if sup.contains_union(&new_sub) {
                        maybe_sup.link(&new_sub); // Bool <: ?T <: Bool or Y ==> ?T == Bool
                    } else {
                        let constr = Constraint::new_sandwiched(new_sub, mem::take(&mut sup));
                        sup_fv.update_constraint(constr, true);
                    }
                }
                // sub_unify(Nat, ?T(: Type)): (/* ?T(:> Nat) */)
                else if let Some(ty) = sup_fv.get_type() {
                    if self.ctx.supertype_of(&Type, &ty) {
                        let constr = Constraint::new_supertype_of(maybe_sub.clone());
                        sup_fv.update_constraint(constr, true);
                    } else {
                        todo!("{maybe_sub} <: {maybe_sup}")
                    }
                }
            }
            (FreeVar(sub_fv), Structural(sup)) if sub_fv.is_unbound() => {
                let sub_fields = self.ctx.fields(maybe_sub);
                for (sup_field, sup_ty) in self.ctx.fields(sup) {
                    if let Some((_, sub_ty)) = sub_fields.get_key_value(&sup_field) {
                        self.sub_unify(sub_ty, &sup_ty)?;
                    } else if !self.ctx.subtype_of(&sub_fv.get_sub().unwrap(), &Never) {
                        maybe_sub.coerce();
                        return self.sub_unify(maybe_sub, maybe_sup);
                    } else {
                        // e.g. ?T / Structural({ .method = (self: ?T) -> Int })
                        sub_fv.update_super(|sup| self.ctx.intersection(&sup, maybe_sup));
                    }
                }
            }
            (FreeVar(sub_fv), Ref(sup)) if sub_fv.is_unbound() => {
                self.sub_unify(maybe_sub, sup)?;
            }
            (FreeVar(sub_fv), _) if sub_fv.is_generalized() => {}
            (FreeVar(sub_fv), _) if sub_fv.is_unbound() => {
                // sub !<: r => Error
                // * sub_unify(?T(:> Int,   <: _), Nat): (/* Error */)
                // * sub_unify(?T(:> Nat,   <: _), Str): (/* Error */)
                // sup !:> r => Error
                // * sub_unify(?T(:> _, <: Str), Int): (/* Error */)
                // * sub_unify(?T(:> _, <: Int), Nat): (/* Error */)
                // sub <: r, sup :> r => sup = min(sup, r) if min exists
                // * sub_unify(?T(:> Never, <: Nat), Int): (/* OK */)
                // * sub_unify(?T(:> Nat,   <: Obj), Int): (?T(:> Nat,   <: Int))
                // sup = intersection(sup, r) if min does not exist
                // * sub_unify(?T(<: {1}), {0}): (* ?T == Never *)
                // * sub_unify(?T(<: Eq and Ord), Show): (?T(<: Eq and Ord and Show))
                // * sub_unify(?T(:> [Int; 4]), [Int, _]): (* ?T == [Int; 4] *)
                if let Some((mut sub, sup)) = sub_fv.get_subsup() {
                    if sup.is_structural() {
                        return Ok(());
                    }
                    let sub = mem::take(&mut sub);
                    let new_sup = if let Some(new_sup) = self.ctx.min(&sup, maybe_sup).either() {
                        new_sup.clone()
                    } else {
                        self.ctx.intersection(&sup, maybe_sup)
                    };
                    self.sub_unify(&sub, &new_sup)?;
                    // ?T(:> Int, <: Int) ==> ?T == Int
                    // ?T(:> Array(Int, 3), <: Array(?T, ?N)) ==> ?T == Array(Int, 3)
                    // ?T(:> Array(Int, 3), <: Indexable(?K, ?V)) ==> ?T(:> Array(Int, 3), <: Indexable(0..2, Int))
                    if !sub.is_refinement()
                        && new_sup.qual_name() == sub.qual_name()
                        && !new_sup.is_unbound_var()
                        && !sub.is_unbound_var()
                    {
                        maybe_sub.link(&sub);
                    } else {
                        let constr = Constraint::new_sandwiched(sub, new_sup);
                        sub_fv.update_constraint(constr, true);
                    }
                }
                // sub_unify(?T(: Type), Int): (?T(<: Int))
                else if let Some(ty) = sub_fv.get_type() {
                    if self.ctx.supertype_of(&Type, &ty) {
                        let constr = Constraint::new_subtype_of(maybe_sup.clone());
                        sub_fv.update_constraint(constr, true);
                    } else {
                        todo!("{maybe_sub} <: {maybe_sup}")
                    }
                }
            }
            (Record(sub_rec), Record(sup_rec)) => {
                for (k, l) in sub_rec.iter() {
                    if let Some(r) = sup_rec.get(k) {
                        self.sub_unify(l, r)?;
                    } else {
                        return Err(TyCheckErrors::from(TyCheckError::subtyping_error(
                            self.ctx.cfg.input.clone(),
                            line!() as usize,
                            maybe_sub,
                            maybe_sup,
                            self.loc.loc(),
                            self.ctx.caused_by(),
                        )));
                    }
                }
            }
            (Subr(sub_subr), Subr(sup_subr)) => {
                sub_subr
                    .non_default_params
                    .iter()
                    .zip(sup_subr.non_default_params.iter())
                    .try_for_each(|(sub, sup)| {
                        // contravariant
                        self.sub_unify(sup.typ(), sub.typ())
                    })?;
                sub_subr
                    .var_params
                    .iter()
                    .zip(sup_subr.var_params.iter())
                    .try_for_each(|(sub, sup)| {
                        // contravariant
                        self.sub_unify(sup.typ(), sub.typ())
                    })?;
                for sup_pt in sup_subr.default_params.iter() {
                    if let Some(sub_pt) = sub_subr
                        .default_params
                        .iter()
                        .find(|sub_pt| sub_pt.name() == sup_pt.name())
                    {
                        // contravariant
                        self.sub_unify(sup_pt.typ(), sub_pt.typ())?;
                    } else {
                        let param_name = sup_pt.name().map_or("_", |s| &s[..]);
                        let similar_param = erg_common::levenshtein::get_similar_name(
                            sup_subr
                                .default_params
                                .iter()
                                .map(|pt| pt.name().map_or("_", |s| &s[..])),
                            param_name,
                        );
                        return Err(TyCheckErrors::from(
                            TyCheckError::default_param_not_found_error(
                                self.ctx.cfg.input.clone(),
                                line!() as usize,
                                self.loc.loc(),
                                self.ctx.caused_by(),
                                param_name,
                                similar_param,
                            ),
                        ));
                    }
                }
                // covariant
                self.sub_unify(&sub_subr.return_t, &sup_subr.return_t)?;
            }
            (Quantified(sub_subr), Subr(sup_subr)) => {
                let Ok(sub_subr) = <&SubrType>::try_from(sub_subr.as_ref()) else { unreachable!() };
                sub_subr
                    .non_default_params
                    .iter()
                    .zip(sup_subr.non_default_params.iter())
                    .try_for_each(|(sub, sup)| {
                        if sub.typ().is_generalized() {
                            Ok(())
                        }
                        // contravariant
                        else {
                            self.sub_unify(sup.typ(), sub.typ())
                        }
                    })?;
                for sup_pt in sup_subr.default_params.iter() {
                    if let Some(sub_pt) = sub_subr
                        .default_params
                        .iter()
                        .find(|sub_pt| sub_pt.name() == sup_pt.name())
                    {
                        if sup_pt.typ().is_generalized() {
                            continue;
                        }
                        // contravariant
                        self.sub_unify(sup_pt.typ(), sub_pt.typ())?;
                    } else {
                        todo!("{maybe_sub} <: {maybe_sup}")
                    }
                }
                if !sub_subr.return_t.is_generalized() {
                    // covariant
                    self.sub_unify(&sub_subr.return_t, &sup_subr.return_t)?;
                }
            }
            (Subr(sub_subr), Quantified(sup_subr)) => {
                let Ok(sup_subr) = <&SubrType>::try_from(sup_subr.as_ref()) else { unreachable!() };
                sub_subr
                    .non_default_params
                    .iter()
                    .zip(sup_subr.non_default_params.iter())
                    .try_for_each(|(sub, sup)| {
                        // contravariant
                        if sup.typ().is_generalized() {
                            Ok(())
                        } else {
                            self.sub_unify(sup.typ(), sub.typ())
                        }
                    })?;
                for sup_pt in sup_subr.default_params.iter() {
                    if let Some(sub_pt) = sub_subr
                        .default_params
                        .iter()
                        .find(|sub_pt| sub_pt.name() == sup_pt.name())
                    {
                        // contravariant
                        if sup_pt.typ().is_generalized() {
                            continue;
                        }
                        self.sub_unify(sup_pt.typ(), sub_pt.typ())?;
                    } else {
                        todo!("{maybe_sub} <: {maybe_sup}")
                    }
                }
                if !sup_subr.return_t.is_generalized() {
                    // covariant
                    self.sub_unify(&sub_subr.return_t, &sup_subr.return_t)?;
                }
            }
            (
                Poly {
                    name: ln,
                    params: lps,
                },
                Poly {
                    name: rn,
                    params: rps,
                },
            ) => {
                // e.g. Set(?T) <: Eq(Set(?T))
                //      Array(Str) <: Iterable(Str)
                //      Zip(T, U) <: Iterable(Tuple([T, U]))
                if ln != rn {
                    self.nominal_sub_unify(maybe_sub, maybe_sup, rps)?;
                } else {
                    for (l_maybe_sub, r_maybe_sup) in lps.iter().zip(rps.iter()) {
                        self.sub_unify_tp(l_maybe_sub, r_maybe_sup, None, false)?;
                    }
                }
            }
            (Structural(sub), Structural(sup)) => {
                self.sub_unify(sub, sup)?;
            }
            (sub, Structural(sup)) => {
                let sub_fields = self.ctx.fields(sub);
                for (sup_field, sup_ty) in self.ctx.fields(sup) {
                    if let Some((_, sub_ty)) = sub_fields.get_key_value(&sup_field) {
                        self.sub_unify(sub_ty, &sup_ty)?;
                    } else {
                        return Err(TyCheckErrors::from(TyCheckError::no_attr_error(
                            self.ctx.cfg.input.clone(),
                            line!() as usize,
                            self.loc.loc(),
                            self.ctx.caused_by(),
                            sub,
                            &sup_field.symbol,
                            self.ctx.get_similar_attr(sub, &sup_field.symbol),
                        )));
                    }
                }
            }
            // (X or Y) <: Z is valid when X <: Z and Y <: Z
            (Or(l, r), _) => {
                self.sub_unify(l, maybe_sup)?;
                self.sub_unify(r, maybe_sup)?;
            }
            // X <: (Y and Z) is valid when X <: Y and X <: Z
            (_, And(l, r)) => {
                self.sub_unify(maybe_sub, l)?;
                self.sub_unify(maybe_sub, r)?;
            }
            // (X and Y) <: Z is valid when X <: Z or Y <: Z
            (And(l, r), _) => {
                if self.ctx.subtype_of(l, maybe_sup) {
                    self.sub_unify(l, maybe_sup)?;
                } else {
                    self.sub_unify(r, maybe_sup)?;
                }
            }
            // X <: (Y or Z) is valid when X <: Y or X <: Z
            (_, Or(l, r)) => {
                if self.ctx.subtype_of(maybe_sub, l) {
                    self.sub_unify(maybe_sub, l)?;
                } else {
                    self.sub_unify(maybe_sub, r)?;
                }
            }
            (Ref(sub), Ref(sup)) => {
                self.sub_unify(sub, sup)?;
            }
            (_, Ref(t)) => {
                self.sub_unify(maybe_sub, t)?;
            }
            (RefMut { before: l, .. }, RefMut { before: r, .. }) => {
                self.sub_unify(l, r)?;
            }
            (_, RefMut { before, .. }) => {
                self.sub_unify(maybe_sub, before)?;
            }
            (_, Proj { lhs, rhs }) => {
                if let Ok(evaled) =
                    self.ctx
                        .eval_proj(*lhs.clone(), rhs.clone(), self.ctx.level, self.loc)
                {
                    if maybe_sup != &evaled {
                        self.sub_unify(maybe_sub, &evaled)?;
                    }
                }
            }
            (Proj { lhs, rhs }, _) => {
                if let Ok(evaled) =
                    self.ctx
                        .eval_proj(*lhs.clone(), rhs.clone(), self.ctx.level, self.loc)
                {
                    if maybe_sub != &evaled {
                        self.sub_unify(&evaled, maybe_sup)?;
                    }
                }
            }
            // TODO: Judgment for any number of preds
            (Refinement(sub), Refinement(sup)) => {
                // {I: Int or Str | I == 0} <: {I: Int}
                if self.ctx.subtype_of(&sub.t, &sup.t) {
                    self.sub_unify(&sub.t, &sup.t)?;
                }
                if sup.pred.as_ref() == &Predicate::TRUE {
                    self.sub_unify(&sub.t, &sup.t)?;
                    return Ok(());
                }
                self.sub_unify_pred(&sub.pred, &sup.pred)?;
            }
            // {I: Int | I >= 1} <: Nat == {I: Int | I >= 0}
            (Refinement(_), sup) => {
                let sup = sup.clone().into_refinement();
                self.sub_unify(maybe_sub, &Type::Refinement(sup))?;
            }
            (sub, Refinement(_)) => {
                let sub = sub.clone().into_refinement();
                self.sub_unify(&Type::Refinement(sub), maybe_sup)?;
            }
            (Subr(_) | Record(_), Type) => {}
            // REVIEW: correct?
            (Poly { name, .. }, Type) if &name[..] == "Array" || &name[..] == "Tuple" => {}
            (Poly { .. }, _) => {
                self.nominal_sub_unify(maybe_sub, maybe_sup, &[])?;
            }
            (
                _,
                Poly {
                    params: sup_params, ..
                },
            ) => {
                self.nominal_sub_unify(maybe_sub, maybe_sup, sup_params)?;
            }
            (Subr(_), Mono(name)) if &name[..] == "GenericCallable" => {}
            _ => {
                return type_feature_error!(
                    self.ctx,
                    self.loc.loc(),
                    &format!(
                        "{maybe_sub} can be a subtype of {maybe_sup}, but failed to semi-unify"
                    )
                )
            }
        }
        log!(info "sub_unified:\nmaybe_sub: {maybe_sub}\nmaybe_sup: {maybe_sup}");
        Ok(())
    }

    // TODO: Current implementation is inefficient because coercion is performed twice with `subtype_of` in `sub_unify`
    fn nominal_sub_unify(
        &self,
        maybe_sub: &Type,
        maybe_sup: &Type,
        sup_params: &[TyParam],
    ) -> TyCheckResult<()> {
        debug_assert_ne!(maybe_sub.qual_name(), maybe_sup.qual_name());
        if let Some((sub_def_t, sub_ctx)) = self.ctx.get_nominal_type_ctx(maybe_sub) {
            // e.g.
            // maybe_sub: Zip(Int, Str)
            // sub_def_t: Zip(T, U) ==> Zip(Int, Str)
            // super_traits: [Iterable((T, U)), ...] ==> [Iterable((Int, Str)), ...]
            // TODO: user-defined types substitution
            self.ctx
                .substitute_typarams(sub_def_t, maybe_sub)
                .map_err(|errs| {
                    Context::undo_substitute_typarams(sub_def_t);
                    errs
                })?;
            let sups = if self.ctx.is_class(maybe_sup) {
                sub_ctx.super_classes.iter()
            } else {
                sub_ctx.super_traits.iter()
            };
            let mut min_compatible = None;
            for sup_ty in sups {
                if self.ctx.subtype_of(sup_ty, maybe_sup) {
                    if let Some(min) = min_compatible {
                        if self.ctx.subtype_of(sup_ty, min) {
                            min_compatible = Some(sup_ty);
                        }
                    } else {
                        min_compatible = Some(sup_ty);
                    }
                }
            }
            if let Some(sup_ty) = min_compatible {
                let sub_instance = self.ctx.instantiate_def_type(sup_ty).map_err(|errs| {
                    Context::undo_substitute_typarams(sub_def_t);
                    errs
                })?;
                let variances = self
                    .ctx
                    .get_nominal_type_ctx(&sub_instance)
                    .map(|(_, ctx)| ctx.type_params_variance().into_iter().map(Some).collect())
                    .unwrap_or(vec![None; sup_params.len()]);
                for ((l_maybe_sub, r_maybe_sup), variance) in sub_instance
                    .typarams()
                    .iter()
                    .zip(sup_params.iter())
                    .zip(variances)
                {
                    self.sub_unify_tp(l_maybe_sub, r_maybe_sup, variance, false)
                        .map_err(|errs| {
                            Context::undo_substitute_typarams(sub_def_t);
                            errs
                        })?;
                }
                Context::undo_substitute_typarams(sub_def_t);
                return Ok(());
            } else {
                log!(err "no compatible supertype found: {maybe_sub} <: {maybe_sup}");
            }
            Context::undo_substitute_typarams(sub_def_t);
        }
        Err(TyCheckErrors::from(TyCheckError::unification_error(
            self.ctx.cfg.input.clone(),
            line!() as usize,
            maybe_sub,
            maybe_sup,
            self.loc.loc(),
            self.ctx.caused_by(),
        )))
    }

    /// Unify two types into a single type based on the subtype relation.
    ///
    /// Error if they can't unify without upcasting both types (derefining is allowed) or using the Or type
    /// ```erg
    /// unify(Int, Nat) == Some(Int)
    /// unify(Int, Str) == None
    /// unify({1.2}, Nat) == Some(Float)
    /// unify(Nat, Int!) == Some(Int)
    /// unify(Eq, Int) == None
    /// ```
    fn unify(&self, lhs: &Type, rhs: &Type) -> Option<Type> {
        let l_sups = self.ctx.get_super_classes(lhs)?;
        let r_sups = self.ctx.get_super_classes(rhs)?;
        for l_sup in l_sups {
            if self.ctx.supertype_of(&l_sup, &Obj) {
                continue;
            }
            for r_sup in r_sups.clone() {
                if self.ctx.supertype_of(&r_sup, &Obj) {
                    continue;
                }
                if let Some(t) = self.ctx.max(&l_sup, &r_sup).either() {
                    return Some(t.clone());
                }
            }
        }
        None
    }
}

impl Context {
    pub(crate) fn occur(
        &self,
        maybe_sub: &Type,
        maybe_sup: &Type,
        loc: &impl Locational,
    ) -> TyCheckResult<()> {
        let unifier = Unifier::new(self, loc, false, None);
        unifier.occur(maybe_sub, maybe_sup)
    }

    pub(crate) fn sub_unify_tp(
        &self,
        maybe_sub: &TyParam,
        maybe_sup: &TyParam,
        variance: Option<Variance>,
        loc: &impl Locational,
        is_structural: bool,
    ) -> TyCheckResult<()> {
        let unifier = Unifier::new(self, loc, is_structural, None);
        unifier.sub_unify_tp(maybe_sub, maybe_sup, variance, is_structural)
    }

    pub(crate) fn sub_unify(
        &self,
        maybe_sub: &Type,
        maybe_sup: &Type,
        loc: &impl Locational,
        param_name: Option<&Str>,
    ) -> TyCheckResult<()> {
        let unifier = Unifier::new(self, loc, false, param_name.cloned());
        unifier.sub_unify(maybe_sub, maybe_sup)
    }
}<|MERGE_RESOLUTION|>--- conflicted
+++ resolved
@@ -483,9 +483,9 @@
                 },
             ) => {
                 if attr == a2 {
-                    self.sub_unify_tp(obj, o2, _variance, loc, allow_divergence)?;
+                    self.sub_unify_tp(obj, o2, _variance, allow_divergence)?;
                     for (l, r) in args.iter().zip(args2.iter()) {
-                        self.sub_unify_tp(l, r, _variance, loc, allow_divergence)?;
+                        self.sub_unify_tp(l, r, _variance, allow_divergence)?;
                     }
                     Ok(())
                 } else {
@@ -815,46 +815,16 @@
                 sup_fv.dummy_link();
                 if lsub.qual_name() == rsub.qual_name() {
                     for (lps, rps) in lsub.typarams().iter().zip(rsub.typarams().iter()) {
-<<<<<<< HEAD
-                        self.sub_unify_tp(lps, rps, None, loc, false)
-                            .map_err(|errs| {
-                                sup_fv.undo();
-                                errs
-                            })?;
-=======
                         self.sub_unify_tp(lps, rps, None, false).map_err(|errs| {
                             sup_fv.undo();
                             errs
                         })?;
->>>>>>> 07679238
                     }
                 }
                 // lsup: Add(?X(:> Int)), rsup: Add(?Y(:> Nat))
                 //   => lsup: Add(?X(:> Int)), rsup: Add((?X(:> Int)))
                 if lsup.qual_name() == rsup.qual_name() {
                     for (lps, rps) in lsup.typarams().iter().zip(rsup.typarams().iter()) {
-<<<<<<< HEAD
-                        self.sub_unify_tp(lps, rps, None, loc, false)
-                            .map_err(|errs| {
-                                sup_fv.undo();
-                                errs
-                            })?;
-                    }
-                }
-                sup_fv.undo();
-                let intersec = self.intersection(lsup, &rsup);
-                if intersec == Type::Never {
-                    return Err(TyCheckErrors::from(TyCheckError::subtyping_error(
-                        self.cfg.input.clone(),
-                        line!() as usize,
-                        maybe_sub,
-                        maybe_sup,
-                        loc.loc(),
-                        self.caused_by(),
-                    )));
-                }
-                let union = self.union(lsub, &rsub);
-=======
                         self.sub_unify_tp(lps, rps, None, false).map_err(|errs| {
                             sup_fv.undo();
                             errs
@@ -874,20 +844,10 @@
                     )));
                 }
                 let union = self.ctx.union(lsub, &rsub);
->>>>>>> 07679238
                 if lsub.union_size().max(rsub.union_size()) < union.union_size() {
                     let (l, r) = union.union_pair().unwrap_or((*lsub.clone(), rsub.clone()));
                     let unified = self.unify(&l, &r);
                     if unified.is_none() {
-<<<<<<< HEAD
-                        let maybe_sub = self.readable_type(maybe_sub.clone());
-                        let union = self.readable_type(union);
-                        return Err(TyCheckErrors::from(TyCheckError::implicit_widening_error(
-                            self.cfg.input.clone(),
-                            line!() as usize,
-                            loc.loc(),
-                            self.caused_by(),
-=======
                         let maybe_sub = self.ctx.readable_type(maybe_sub.clone());
                         let union = self.ctx.readable_type(union);
                         return Err(TyCheckErrors::from(TyCheckError::implicit_widening_error(
@@ -895,7 +855,6 @@
                             line!() as usize,
                             self.loc.loc(),
                             self.ctx.caused_by(),
->>>>>>> 07679238
                             &maybe_sub,
                             &union,
                         )));
@@ -903,13 +862,8 @@
                 }
                 // e.g. intersec == Int, rsup == Add(?T)
                 //   => ?T(:> Int)
-<<<<<<< HEAD
-                self.sub_unify(&intersec, &rsup, loc, param_name)?;
-                self.sub_unify(&rsub, &union, loc, param_name)?;
-=======
                 self.sub_unify(&intersec, &rsup)?;
                 self.sub_unify(&rsub, &union)?;
->>>>>>> 07679238
                 // self.sub_unify(&intersec, &lsup, loc, param_name)?;
                 // self.sub_unify(&lsub, &union, loc, param_name)?;
                 if union == intersec {
