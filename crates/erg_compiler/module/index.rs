--- conflicted
+++ resolved
@@ -10,11 +10,7 @@
 
 use crate::varinfo::{AbsLocation, VarInfo};
 
-<<<<<<< HEAD
 pub struct Members<'a>(MappedRwLockReadGuard<'a, Dict<AbsLocation, ModuleIndexValue>>);
-=======
-pub struct Members<'a>(Ref<'a, Dict<AbsLocation, ModuleIndexValue>>);
->>>>>>> cb512421
 
 impl<'a> Members<'a> {
     pub fn iter(&self) -> Iter<AbsLocation, ModuleIndexValue> {
@@ -122,18 +118,12 @@
         self.0.borrow_mut().register(vi);
     }
 
-<<<<<<< HEAD
     pub fn get_refs(
         &self,
         referee: &AbsLocation,
     ) -> Option<MappedRwLockReadGuard<ModuleIndexValue>> {
         if self.0.borrow().get_refs(referee).is_some() {
             Some(RwLockReadGuard::map(self.0.borrow(), |index| {
-=======
-    pub fn get_refs(&self, referee: &AbsLocation) -> Option<Ref<ModuleIndexValue>> {
-        if self.0.borrow().get_refs(referee).is_some() {
-            Some(Ref::map(self.0.borrow(), |index| {
->>>>>>> cb512421
                 index.get_refs(referee).unwrap()
             }))
         } else {
@@ -142,11 +132,7 @@
     }
 
     pub fn members(&self) -> Members {
-<<<<<<< HEAD
         Members(RwLockReadGuard::map(self.0.borrow(), |mi| &mi.members))
-=======
-        Members(Ref::map(self.0.borrow(), |mi| &mi.members))
->>>>>>> cb512421
     }
 
     pub fn initialize(&self) {
