--- conflicted
+++ resolved
@@ -110,15 +110,9 @@
         Self(Shared::new(ModuleGraph::new()))
     }
 
-<<<<<<< HEAD
     pub fn get_node(&self, path: &Path) -> Option<MappedRwLockReadGuard<Node<PathBuf, ()>>> {
         if self.0.borrow().get_node(path).is_some() {
             Some(RwLockReadGuard::map(self.0.borrow(), |graph| {
-=======
-    pub fn get_node(&self, path: &Path) -> Option<Ref<Node<PathBuf, ()>>> {
-        if self.0.borrow().get_node(path).is_some() {
-            Some(Ref::map(self.0.borrow(), |graph| {
->>>>>>> cb512421
                 graph.get_node(path).unwrap()
             }))
         } else {
@@ -134,11 +128,7 @@
         self.0.borrow_mut().inc_ref(referrer, depends_on);
     }
 
-<<<<<<< HEAD
     pub fn ref_inner(&self) -> RwLockReadGuard<ModuleGraph> {
-=======
-    pub fn ref_inner(&self) -> Ref<ModuleGraph> {
->>>>>>> cb512421
         self.0.borrow()
     }
 
