--- conflicted
+++ resolved
@@ -12,6 +12,7 @@
 use erg_common::config::{ErgConfig, Input};
 use erg_common::env::erg_std_path;
 use erg_common::error::{ErrorDisplay, Location};
+use erg_common::opcode::CommonOpcode;
 use erg_common::opcode310::Opcode310;
 use erg_common::opcode38::Opcode38;
 use erg_common::option_enum_unwrap;
@@ -24,7 +25,7 @@
 };
 use erg_parser::ast::DefId;
 use erg_parser::ast::DefKind;
-use Opcode310::*;
+use CommonOpcode::*;
 
 use erg_parser::ast::{NonDefaultParamSignature, ParamPattern, VarName};
 use erg_parser::token::{Token, TokenKind};
@@ -269,16 +270,11 @@
                 self.mut_cur_block_codeobj().consts.push(value);
                 self.mut_cur_block_codeobj().consts.len() - 1
             });
-        self.write_instr(Opcode310::LOAD_CONST);
+        self.write_instr(LOAD_CONST);
         self.write_arg(idx as u8);
         self.stack_inc();
-<<<<<<< HEAD
-        if is_nat {
-            self.write_instr(Opcode310::CALL_FUNCTION);
-=======
         if !self.cfg.no_std && is_nat {
-            self.write_instr(Opcode::CALL_FUNCTION);
->>>>>>> 8ca4b7bd
+            self.write_instr(CALL_FUNCTION);
             self.write_arg(1);
             self.stack_dec();
         }
@@ -510,7 +506,7 @@
         });
         let instr = match name.kind {
             StoreLoadKind::Fast => STORE_FAST,
-            StoreLoadKind::FastConst => ERG_STORE_FAST_IMMUT,
+            StoreLoadKind::FastConst => STORE_FAST, // ERG_STORE_FAST_IMMUT,
             // NOTE: First-time variables are treated as GLOBAL, but they are always first-time variables when assigned, so they are just NAME
             // NOTE: 初見の変数はGLOBAL扱いになるが、代入時は必ず初見であるので単なるNAME
             StoreLoadKind::Global | StoreLoadKind::GlobalConst => STORE_NAME,
@@ -527,7 +523,7 @@
         self.write_instr(instr);
         self.write_arg(name.idx as u8);
         self.stack_dec();
-        if instr == Opcode310::STORE_ATTR {
+        if instr == STORE_ATTR {
             self.stack_dec();
         }
     }
@@ -562,7 +558,7 @@
     }
 
     fn emit_pop_top(&mut self) {
-        self.write_instr(Opcode310::POP_TOP);
+        self.write_instr(POP_TOP);
         self.write_arg(0u8);
         self.stack_dec();
     }
@@ -653,7 +649,7 @@
         self.emit_load_name_instr(Identifier::private("#ABCMeta"));
         self.emit_load_const(vec![ValueObj::from("metaclass")]);
         let subclasses_len = 1;
-        self.write_instr(Opcode310::CALL_FUNCTION_KW);
+        self.write_instr(CALL_FUNCTION_KW);
         self.write_arg(2 + subclasses_len as u8);
         self.stack_dec_n((1 + 2 + 1 + subclasses_len) - 1);
         self.emit_store_instr(def.sig.into_ident(), Name);
@@ -1189,7 +1185,7 @@
         while let Some(expr) = args.try_remove(0) {
             // パターンが複数ある場合引数を複製する、ただし最後はしない
             if len > 1 && !args.is_empty() {
-                self.write_instr(Opcode310::DUP_TOP);
+                self.write_instr(DUP_TOP);
                 self.write_arg(0);
                 self.stack_inc();
             }
@@ -1206,7 +1202,7 @@
                 let idx = self.cur_block().lasti + 2;
                 self.edit_code(pop_jump_point + 1, idx / 2); // jump to POP_TOP
                 absolute_jump_points.push(self.cur_block().lasti);
-                self.write_instr(Opcode310::JUMP_ABSOLUTE); // jump to the end
+                self.write_instr(JUMP_ABSOLUTE); // jump to the end
                 self.write_arg(0);
             }
         }
@@ -1230,11 +1226,11 @@
                     ValueObj::from_str(t, lit.token.content).unwrap()
                 };
                 self.emit_load_const(value);
-                self.write_instr(Opcode310::COMPARE_OP);
+                self.write_instr(COMPARE_OP);
                 self.write_arg(2); // ==
                 self.stack_dec();
                 pop_jump_points.push(self.cur_block().lasti);
-                self.write_instr(Opcode310::POP_JUMP_IF_FALSE); // jump to the next case
+                self.write_instr(POP_JUMP_IF_FALSE); // jump to the next case
                 self.write_arg(0);
                 self.emit_pop_top();
                 self.stack_dec();
@@ -1244,17 +1240,17 @@
                 self.write_instr(Opcode310::MATCH_SEQUENCE);
                 self.write_arg(0);
                 pop_jump_points.push(self.cur_block().lasti);
-                self.write_instr(Opcode310::POP_JUMP_IF_FALSE);
+                self.write_instr(POP_JUMP_IF_FALSE);
                 self.write_arg(0);
                 self.stack_dec();
                 self.write_instr(Opcode310::GET_LEN);
                 self.write_arg(0);
                 self.emit_load_const(len);
-                self.write_instr(Opcode310::COMPARE_OP);
+                self.write_instr(COMPARE_OP);
                 self.write_arg(2); // ==
                 self.stack_dec();
                 pop_jump_points.push(self.cur_block().lasti);
-                self.write_instr(Opcode310::POP_JUMP_IF_FALSE);
+                self.write_instr(POP_JUMP_IF_FALSE);
                 self.write_arg(0);
                 self.stack_dec();
                 self.write_instr(Opcode310::UNPACK_SEQUENCE);
@@ -1285,7 +1281,7 @@
         let params = self.gen_param_names(&lambda.params);
         self.emit_expr(expr);
         let idx_setup_with = self.cur_block().lasti;
-        self.write_instr(SETUP_WITH);
+        self.write_instr(Opcode310::SETUP_WITH);
         self.write_arg(0);
         // push __exit__, __enter__() to the stack
         self.stack_inc_n(2);
@@ -1313,18 +1309,18 @@
             idx_setup_with + 1,
             (self.cur_block().lasti - idx_setup_with - 2) / 2,
         );
-        self.write_instr(WITH_EXCEPT_START);
+        self.write_instr(Opcode310::WITH_EXCEPT_START);
         self.write_arg(0);
         let idx_pop_jump_if_true = self.cur_block().lasti;
         self.write_instr(POP_JUMP_IF_TRUE);
         self.write_arg(0);
-        self.write_instr(RERAISE);
+        self.write_instr(Opcode310::RERAISE);
         self.write_arg(1);
         self.edit_code(idx_pop_jump_if_true + 1, self.cur_block().lasti / 2);
         // self.emit_pop_top();
         // self.emit_pop_top();
         self.emit_pop_top();
-        self.write_instr(POP_EXCEPT);
+        self.write_instr(Opcode310::POP_EXCEPT);
         self.write_arg(0);
         let idx_end = self.cur_block().lasti;
         self.edit_code(idx_jump_forward + 1, (idx_end - idx_jump_forward - 2) / 2);
@@ -1339,7 +1335,7 @@
         let params = self.gen_param_names(&lambda.params);
         self.emit_expr(expr);
         let idx_setup_with = self.cur_block().lasti;
-        self.write_instr(SETUP_WITH);
+        self.write_instr(Opcode38::SETUP_WITH);
         self.write_arg(0);
         // push __exit__, __enter__() to the stack
         // self.stack_inc_n(2);
@@ -1423,6 +1419,32 @@
         self.emit_args(args, Method);
     }
 
+    fn emit_var_args_310(&mut self, pos_len: usize, var_args: &PosArg) {
+        if pos_len > 0 {
+            self.write_instr(BUILD_LIST);
+            self.write_arg(pos_len as u8);
+        }
+        self.emit_expr(var_args.expr.clone());
+        if pos_len > 0 {
+            self.write_instr(Opcode310::LIST_EXTEND);
+            self.write_arg(1);
+            self.write_instr(Opcode310::LIST_TO_TUPLE);
+            self.write_arg(0);
+        }
+    }
+
+    fn emit_var_args_38(&mut self, pos_len: usize, var_args: &PosArg) {
+        if pos_len > 0 {
+            self.write_instr(BUILD_TUPLE);
+            self.write_arg(pos_len as u8);
+        }
+        self.emit_expr(var_args.expr.clone());
+        if pos_len > 0 {
+            self.write_instr(Opcode38::BUILD_TUPLE_UNPACK_WITH_CALL);
+            self.write_arg(2);
+        }
+    }
+
     fn emit_args(&mut self, mut args: Args, kind: AccessKind) {
         let argc = args.len();
         let pos_len = args.pos_args.len();
@@ -1431,16 +1453,10 @@
             self.emit_expr(arg.expr);
         }
         if let Some(var_args) = &args.var_args {
-            if pos_len > 0 {
-                self.write_instr(BUILD_LIST);
-                self.write_arg(pos_len as u8);
-            }
-            self.emit_expr(var_args.expr.clone());
-            if pos_len > 0 {
-                self.write_instr(LIST_EXTEND);
-                self.write_arg(1);
-                self.write_instr(LIST_TO_TUPLE);
-                self.write_arg(0);
+            if self.py_version.minor_is(3, 10) {
+                self.emit_var_args_310(pos_len, var_args);
+            } else {
+                self.emit_var_args_38(pos_len, var_args);
             }
         }
         while let Some(arg) = args.try_remove_kw(0) {
@@ -1512,18 +1528,21 @@
         log!(info "entered {}", fn_name!());
         self.emit_expr(args.remove(0));
         let pop_jump_point = self.cur_block().lasti;
-        self.write_instr(Opcode310::POP_JUMP_IF_TRUE);
+        self.write_instr(POP_JUMP_IF_TRUE);
         self.write_arg(0);
         self.stack_dec();
-        self.emit_load_name_instr(Identifier::public("AssertionError"));
-        // self.write_instr(Opcode::LOAD_ASSERTION_ERROR);
-        // self.write_arg(0);
+        if self.py_version.minor_is(3, 10) {
+            self.write_instr(Opcode310::LOAD_ASSERTION_ERROR);
+            self.write_arg(0);
+        } else {
+            self.emit_load_name_instr(Identifier::public("AssertionError"));
+        }
         if let Some(expr) = args.try_remove(0) {
             self.emit_expr(expr);
-            self.write_instr(Opcode310::CALL_FUNCTION);
+            self.write_instr(CALL_FUNCTION);
             self.write_arg(1);
         }
-        self.write_instr(Opcode310::RAISE_VARARGS);
+        self.write_instr(RAISE_VARARGS);
         self.write_arg(1);
         let idx = self.cur_block().lasti;
         self.edit_code(pop_jump_point + 1, idx / 2); // jump to POP_TOP
@@ -2035,7 +2054,6 @@
         self.write_arg(1u8);
         self.stack_dec();
         self.emit_pop_top();
-<<<<<<< HEAD
         let erg_std_mod = if self.py_version.le(&PythonVersion::new(3, 8, 10)) {
             Identifier::public("_erg_std_prelude_old")
         } else {
@@ -2050,9 +2068,6 @@
             )],
         );
         self.emit_import_all_instr(erg_std_mod);
-=======
-        self.emit_import_all_instr(Identifier::public("_erg_std_prelude"));
->>>>>>> 8ca4b7bd
     }
 
     fn load_record_type(&mut self) {
