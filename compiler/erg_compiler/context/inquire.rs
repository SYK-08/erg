--- conflicted
+++ resolved
@@ -358,7 +358,6 @@
         if let Some(method_name) = method_name.as_ref() {
             for (_, ctx) in self
                 .get_nominal_super_type_ctxs(obj.ref_t())
-<<<<<<< HEAD
                 .ok_or_else(|| {
                     TyCheckError::no_var_error(
                         line!() as usize,
@@ -368,9 +367,6 @@
                         None, // TODO:
                     )
                 })?
-=======
-                .ok_or_else(|| todo!("{obj}"))?
->>>>>>> a9d4e598
             {
                 if let Some(vi) = ctx
                     .locals
