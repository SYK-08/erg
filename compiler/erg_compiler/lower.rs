//! implements `ASTLowerer`.
//!
//! ASTLowerer(ASTからHIRへの変換器)を実装
use erg_common::color::{GREEN, RED, RESET};
use erg_common::error::Location;
use erg_common::get_hash;
use erg_common::traits::{HasType, Locational, Stream};
use erg_common::ty::{ParamTy, Type};
use erg_common::{fn_name, log, switch_lang};

use erg_parser::ast;
use erg_parser::ast::AST;

use crate::context::{Context, ContextKind, RegistrationMode};
use crate::error::{LowerError, LowerErrors, LowerResult, LowerWarnings, readable_name};
use crate::hir;
use crate::hir::HIR;
use crate::varinfo::Visibility;
use Visibility::*;

/// Singleton that checks types of an AST, and convert (lower) it into a HIR
#[derive(Debug)]
pub struct ASTLowerer {
    pub(crate) ctx: Context,
    errs: LowerErrors,
    warns: LowerWarnings,
}

impl ASTLowerer {
    pub fn new() -> Self {
        Self {
            ctx: Context::new(
                "<module>".into(),
                ContextKind::Module,
                vec![],
                Some(Context::init_builtins()),
                vec![],
                vec![],
                Context::TOP_LEVEL,
            ),
            errs: LowerErrors::empty(),
            warns: LowerWarnings::empty(),
        }
    }

    fn return_t_check(
        &self,
        loc: Location,
        name: &str,
        expect: &Type,
        found: &Type,
    ) -> LowerResult<()> {
<<<<<<< HEAD
        self.ctx.unify(expect, found, Some(loc), None).map_err(|_| {
            LowerError::type_mismatch_error(loc, self.ctx.caused_by(), name, expect, found)
=======
        self.ctx.unify(expect, found, Some(loc), None).or_else(|_| {
            Err(LowerError::type_mismatch_error(
                loc,
                self.ctx.caused_by(),
                readable_name(name),
                expect,
                found,
            ))
>>>>>>> 9e53f983
        })
    }

    fn use_check(&self, expr: hir::Expr, mode: &str) -> LowerResult<hir::Expr> {
        if mode != "eval" && !expr.ref_t().is_nonelike() {
            Err(LowerError::syntax_error(
                0,
                expr.loc(),
                self.ctx.name.clone(),
                switch_lang!(
                    "the evaluation result of the expression is not used",
                    "式の評価結果が使われていません",
                ),
                Some(
                    switch_lang!(
                        "if you don't use the value, use `discard` function",
                        "値を使わない場合は、discard関数を使用してください",
                    )
                    .into(),
                ),
            ))
        } else {
            Ok(expr)
        }
    }

    fn pop_append_errs(&mut self) {
        if let Err(mut errs) = self.ctx.pop() {
            self.errs.append(&mut errs);
        }
    }

    fn lower_array(&mut self, array: ast::Array, check: bool) -> LowerResult<hir::Array> {
        log!("[DEBUG] entered {}({array})", fn_name!());
        let mut hir_array = hir::Array::new(
            array.l_sqbr,
            array.r_sqbr,
            self.ctx.level,
            hir::Args::empty(),
            None,
        );
        for elem in array.elems.into_iters().0 {
            hir_array.push(self.lower_expr(elem.expr, check)?);
        }
        Ok(hir_array)
    }

    /// call全体で推論できる場合があり、そのときはcheck: falseにする
    fn lower_acc(&mut self, acc: ast::Accessor, check: bool) -> LowerResult<hir::Accessor> {
        log!("[DEBUG] entered {}({acc})", fn_name!());
        match acc {
            ast::Accessor::Local(n) => {
                let (t, __name__) = if check {
                    (
                        self.ctx.get_var_t(&n.symbol, &self.ctx.name)?,
                        self.ctx.get_local_uniq_obj_name(&n.symbol),
                    )
                } else {
                    (Type::ASTOmitted, None)
                };
                let acc = hir::Accessor::Local(hir::Local::new(n.symbol, __name__, t));
                Ok(acc)
            }
            ast::Accessor::Attr(a) => {
                let obj = self.lower_expr(*a.obj, true)?;
                let t = if check {
                    self.ctx.get_attr_t(&obj, &a.name.symbol, &self.ctx.name)?
                } else {
                    Type::ASTOmitted
                };
                let acc = hir::Accessor::Attr(hir::Attribute::new(obj, a.name.symbol, t));
                Ok(acc)
            }
            _ => todo!(),
        }
    }

    fn lower_bin(&mut self, bin: ast::BinOp) -> LowerResult<hir::BinOp> {
        log!("[DEBUG] entered {}({bin})", fn_name!());
        let mut args = bin.args.into_iter();
        let lhs = hir::PosArg::new(self.lower_expr(*args.next().unwrap(), true)?);
        let rhs = hir::PosArg::new(self.lower_expr(*args.next().unwrap(), true)?);
        let args = [lhs, rhs];
        let t = self.ctx.get_binop_t(&bin.op, &args, &self.ctx.name)?;
        let mut args = args.into_iter();
        let lhs = args.next().unwrap().expr;
        let rhs = args.next().unwrap().expr;
        Ok(hir::BinOp::new(bin.op, lhs, rhs, t))
    }

    fn lower_unary(&mut self, unary: ast::UnaryOp) -> LowerResult<hir::UnaryOp> {
        log!("[DEBUG] entered {}({unary})", fn_name!());
        let mut args = unary.args.into_iter();
        let arg = hir::PosArg::new(self.lower_expr(*args.next().unwrap(), true)?);
        let args = [arg];
        let t = self.ctx.get_unaryop_t(&unary.op, &args, &self.ctx.name)?;
        let mut args = args.into_iter();
        let expr = args.next().unwrap().expr;
        Ok(hir::UnaryOp::new(unary.op, expr, t))
    }

    fn lower_call(&mut self, call: ast::Call) -> LowerResult<hir::Call> {
        log!("[DEBUG] entered {}({}(...))", fn_name!(), call.obj);
        let (pos_args, kw_args, paren) = call.args.deconstruct();
        let mut hir_args = hir::Args::new(
            Vec::with_capacity(pos_args.len()),
            Vec::with_capacity(kw_args.len()),
            paren,
        );
        for arg in pos_args.into_iter() {
            hir_args.push_pos(hir::PosArg::new(self.lower_expr(arg.expr, true)?));
        }
        for arg in kw_args.into_iter() {
            hir_args.push_kw(hir::KwArg::new(
                arg.keyword,
                self.lower_expr(arg.expr, true)?,
            ));
        }
        let obj = self.lower_expr(*call.obj, false)?;
        let t = self.ctx.get_call_t(
<<<<<<< HEAD
            &obj,
            hir_args.pos_args(),
            hir_args.kw_args(),
=======
            &mut obj,
            &hir_args.pos_args,
            &hir_args.kw_args,
>>>>>>> 9e53f983
            &self.ctx.name,
        )?;
        Ok(hir::Call::new(obj, hir_args, t))
    }

    fn lower_lambda(&mut self, lambda: ast::Lambda) -> LowerResult<hir::Lambda> {
        log!("[DEBUG] entered {}({lambda})", fn_name!());
        let is_procedural = lambda.is_procedural();
        let id = get_hash(&lambda.sig);
        let name = format!("<lambda_{id}>");
        let kind = if is_procedural {
            ContextKind::Proc
        } else {
            ContextKind::Func
        };
        self.ctx.grow(&name, kind, Private)?;
        self.ctx
            .assign_params(&lambda.sig.params, None)
            .map_err(|e| {
                self.pop_append_errs();
                e
            })?;
        self.ctx
            .preregister(lambda.body.ref_payload())
            .map_err(|e| {
                self.pop_append_errs();
                e
            })?;
        let body = self.lower_block(lambda.body).map_err(|e| {
            self.pop_append_errs();
            e
        })?;
        let (non_default_params, default_params): (Vec<_>, Vec<_>) = self
            .ctx
            .params
            .iter()
            .partition(|(_, v)| v.kind.has_default());
        let non_default_params = non_default_params
            .into_iter()
            .map(|(name, vi)| {
                ParamTy::new(name.as_ref().map(|n| n.inspect().clone()), vi.t.clone())
            })
            .collect();
        let default_params = default_params
            .into_iter()
            .map(|(name, vi)| {
                ParamTy::new(name.as_ref().map(|n| n.inspect().clone()), vi.t.clone())
            })
            .collect();
        let bounds = self
            .ctx
            .instantiate_ty_bounds(&lambda.sig.bounds, RegistrationMode::Normal)
            .map_err(|e| {
                self.pop_append_errs();
                e
            })?;
        self.pop_append_errs();
        let t = if is_procedural {
            Type::proc(non_default_params, default_params, body.t())
        } else {
            Type::func(non_default_params, default_params, body.t())
        };
        let t = if bounds.is_empty() {
            t
        } else {
            Type::quantified(t, bounds)
        };
        Ok(hir::Lambda::new(id, lambda.sig.params, lambda.op, body, t))
    }

    fn lower_def(&mut self, def: ast::Def) -> LowerResult<hir::Def> {
        log!("[DEBUG] entered {}({})", fn_name!(), def.sig);
        // FIXME: Instant
        self.ctx
            .grow(def.sig.name_as_str(), ContextKind::Instant, Private)?;
        let res = match def.sig {
            ast::Signature::Subr(sig) => self.lower_subr_def(sig, def.body),
            ast::Signature::Var(sig) => self.lower_var_def(sig, def.body),
        };
        // TODO: Context上の関数に型境界情報を追加
        self.pop_append_errs();
        res
    }

    fn lower_var_def(
        &mut self,
        sig: ast::VarSignature,
        body: ast::DefBody,
    ) -> LowerResult<hir::Def> {
        log!("[DEBUG] entered {}({sig})", fn_name!());
        self.ctx.preregister(body.block.ref_payload())?;
        let block = self.lower_block(body.block)?;
        let found_body_t = block.ref_t();
        let opt_expect_body_t = self
            .ctx
            .outer
            .as_ref()
            .unwrap()
            .get_current_scope_var(sig.inspect().unwrap())
            .map(|vi| vi.t.clone());
        let name = sig.pat.inspect().unwrap();
        if let Some(expect_body_t) = opt_expect_body_t {
            if let Err(e) = self.return_t_check(sig.loc(), name, &expect_body_t, found_body_t) {
                self.errs.push(e);
            }
        }
        let id = body.id;
        // TODO: cover all VarPatterns
        self.ctx
            .outer
            .as_mut()
            .unwrap()
            .assign_var(&sig, id, found_body_t)?;
        match block.first().unwrap() {
            hir::Expr::Call(call) => {
                if let ast::VarPattern::VarName(name) = &sig.pat {
                    if call.is_import_call() {
                        self.ctx
                            .outer
                            .as_mut()
                            .unwrap()
                            .import_mod(name, &call.args.pos_args.first().unwrap().expr)?;
                    }
                } else {
                    todo!()
                }
            }
            _other => {}
        }
        let sig = hir::VarSignature::new(sig.pat, found_body_t.clone());
        let body = hir::DefBody::new(body.op, block, body.id);
        Ok(hir::Def::new(hir::Signature::Var(sig), body))
    }

    // NOTE: 呼ばれている間はinner scopeなので注意
    fn lower_subr_def(
        &mut self,
        sig: ast::SubrSignature,
        body: ast::DefBody,
    ) -> LowerResult<hir::Def> {
        log!("[DEBUG] entered {}({sig})", fn_name!());
        let t = self
            .ctx
            .outer
            .as_ref()
            .unwrap()
            .get_current_scope_var(sig.name.inspect())
            .unwrap_or_else(|| {
                log!("{}\n", sig.name.inspect());
                log!("{}\n", self.ctx.outer.as_ref().unwrap());
                panic!()
            }) // FIXME: or instantiate
            .t
            .clone();
        self.ctx.assign_params(&sig.params, None)?;
        self.ctx.preregister(body.block.ref_payload())?;
        let block = self.lower_block(body.block)?;
        let found_body_t = block.ref_t();
        let expect_body_t = t.return_t().unwrap();
        if let Err(e) =
            self.return_t_check(sig.loc(), sig.name.inspect(), expect_body_t, found_body_t)
        {
            self.errs.push(e);
        }
        let id = body.id;
        self.ctx
            .outer
            .as_mut()
            .unwrap()
            .assign_subr(&sig, id, found_body_t)?;
        let sig = hir::SubrSignature::new(sig.name, sig.params, t);
        let body = hir::DefBody::new(body.op, block, body.id);
        Ok(hir::Def::new(hir::Signature::Subr(sig), body))
    }

    // Call.obj == Accessor cannot be type inferred by itself (it can only be inferred with arguments)
    // so turn off type checking (check=false)
    fn lower_expr(&mut self, expr: ast::Expr, check: bool) -> LowerResult<hir::Expr> {
        log!("[DEBUG] entered {}", fn_name!());
        match expr {
            ast::Expr::Lit(lit) => Ok(hir::Expr::Lit(hir::Literal::from(lit.token))),
            ast::Expr::Array(arr) => Ok(hir::Expr::Array(self.lower_array(arr, check)?)),
            ast::Expr::Accessor(acc) => Ok(hir::Expr::Accessor(self.lower_acc(acc, check)?)),
            ast::Expr::BinOp(bin) => Ok(hir::Expr::BinOp(self.lower_bin(bin)?)),
            ast::Expr::UnaryOp(unary) => Ok(hir::Expr::UnaryOp(self.lower_unary(unary)?)),
            ast::Expr::Call(call) => Ok(hir::Expr::Call(self.lower_call(call)?)),
            ast::Expr::Lambda(lambda) => Ok(hir::Expr::Lambda(self.lower_lambda(lambda)?)),
            ast::Expr::Def(def) => Ok(hir::Expr::Def(self.lower_def(def)?)),
            other => todo!("{other}"),
        }
    }

    fn lower_block(&mut self, ast_block: ast::Block) -> LowerResult<hir::Block> {
        log!("[DEBUG] entered {}", fn_name!());
        let mut hir_block = Vec::with_capacity(ast_block.len());
        for expr in ast_block.into_iter() {
            let expr = self.lower_expr(expr, true)?;
            hir_block.push(expr);
        }
        Ok(hir::Block::new(hir_block))
    }

    pub fn lower(&mut self, ast: AST, mode: &str) -> Result<(HIR, LowerWarnings), LowerErrors> {
        log!("{GREEN}[DEBUG] the type-checking process has started.");
        let mut module = hir::Module::with_capacity(ast.module.len());
        self.ctx.preregister(ast.module.ref_payload())?;
        for expr in ast.module.into_iter() {
            match self
                .lower_expr(expr, true)
                .and_then(|e| self.use_check(e, mode))
            {
                Ok(expr) => {
                    module.push(expr);
                }
                Err(e) => {
                    self.errs.push(e);
                }
            }
        }
        let hir = HIR::new(ast.name, module);
        let hir = self.ctx.deref_toplevel(hir)?;
        log!(
            "[DEBUG] {}() has completed, found errors: {}",
            fn_name!(),
            self.errs.len()
        );
        if self.errs.is_empty() {
            log!("HIR:\n{hir}");
            log!("[DEBUG] the type-checking process has completed.{RESET}");
            Ok((hir, LowerWarnings::from(self.warns.take_all())))
        } else {
            log!("{RED}[DEBUG] the type-checking process has failed.{RESET}");
            Err(LowerErrors::from(self.errs.take_all()))
        }
    }
}

impl Default for ASTLowerer {
    fn default() -> Self {
        Self::new()
    }
}<|MERGE_RESOLUTION|>--- conflicted
+++ resolved
@@ -50,19 +50,8 @@
         expect: &Type,
         found: &Type,
     ) -> LowerResult<()> {
-<<<<<<< HEAD
         self.ctx.unify(expect, found, Some(loc), None).map_err(|_| {
             LowerError::type_mismatch_error(loc, self.ctx.caused_by(), name, expect, found)
-=======
-        self.ctx.unify(expect, found, Some(loc), None).or_else(|_| {
-            Err(LowerError::type_mismatch_error(
-                loc,
-                self.ctx.caused_by(),
-                readable_name(name),
-                expect,
-                found,
-            ))
->>>>>>> 9e53f983
         })
     }
 
@@ -183,15 +172,9 @@
         }
         let obj = self.lower_expr(*call.obj, false)?;
         let t = self.ctx.get_call_t(
-<<<<<<< HEAD
             &obj,
-            hir_args.pos_args(),
-            hir_args.kw_args(),
-=======
-            &mut obj,
             &hir_args.pos_args,
             &hir_args.kw_args,
->>>>>>> 9e53f983
             &self.ctx.name,
         )?;
         Ok(hir::Call::new(obj, hir_args, t))
