--- conflicted
+++ resolved
@@ -44,15 +44,11 @@
 
 fn dfs<T: Eq + Hash + Clone, U>(g: &Graph<T, U>, v: T, used: &mut Set<T>, idx: &mut Vec<T>) -> Result<(), ()> {
     used.insert(v.clone());
-<<<<<<< HEAD
     for node_id in g.iter().find(|n| n.id == v).unwrap().depends_on.iter() {
-=======
-    for node_id in g.iter().find(|n| &n.id == &v).unwrap().depends_on.iter() {
         // detecting cycles
         if used.contains(node_id) && !idx.contains(node_id) {
             return Err(());
         }
->>>>>>> 9e53f983
         if !used.contains(node_id) {
             dfs(g, node_id.clone(), used, idx)?;
         }
