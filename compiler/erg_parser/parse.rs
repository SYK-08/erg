//! implements `Parser`.
//!
//! パーサーを実装する
//!
use std::fmt::Debug;
use std::mem;

use erg_common::color::{GREEN, RED, RESET};
use erg_common::config::ErgConfig;
use erg_common::config::Input;
use erg_common::error::Location;
use erg_common::set::Set as HashSet;
use erg_common::traits::Runnable;
use erg_common::traits::{Locational, Stream};
use erg_common::Str;
use erg_common::{
    caused_by, debug_power_assert, enum_unwrap, fn_name, log, set, switch_lang, switch_unreachable,
};

use crate::ast::*;
use crate::desugar::Desugarer;
use crate::error::{ParseError, ParseErrors, ParseResult, ParserRunnerError, ParserRunnerErrors};
use crate::lex::Lexer;
use crate::token::{Token, TokenCategory, TokenKind, TokenStream};

use TokenCategory as TC;
use TokenKind::*;

/// Display the name of the called function for debugging the parser
macro_rules! debug_call_info {
    ($self: ident) => {
        $self.level += 1;
        log!(
            "[DEBUG]\n{} ({}) entered {}, cur: {}",
            " ".repeat($self.level),
            $self.level,
            fn_name!(),
            $self.peek().unwrap()
        );
    };
}

enum ExprOrOp {
    Expr(Expr),
    Op(Token),
}

enum PosOrKwArg {
    Pos(PosArg),
    Kw(KwArg),
}

pub enum Side {
    LhsAssign,
    LhsLambda,
    Do,
    Rhs,
}

pub enum ArrayInner {
    Normal(Args),
    WithLength(PosArg, Expr),
    Comprehension {
        elem: PosArg,
        generators: Vec<(Local, Expr)>,
        guards: Vec<Expr>,
    },
}

pub enum BraceContainer {
    Set(Set),
    Dict(Dict),
    Record(Record),
}

/// Perform recursive descent parsing.
///
/// `level` is raised by 1 by `debug_call_info!` in each analysis method and lowered by 1 when leaving (`.map_err` is called to lower the level).
///
/// To enhance error descriptions, the parsing process will continue as long as it's not fatal.
#[derive(Debug)]
pub struct Parser {
    counter: DefId,
    level: usize, // nest level (for debugging)
    tokens: TokenStream,
    warns: ParseErrors,
    errs: ParseErrors,
}

impl Parser {
    const fn new(ts: TokenStream) -> Self {
        Self {
            counter: DefId(0),
            level: 0,
            tokens: ts,
            warns: ParseErrors::empty(),
            errs: ParseErrors::empty(),
        }
    }

    #[inline]
    fn peek(&self) -> Option<&Token> {
        self.tokens.get(0)
    }

    #[inline]
    fn nth(&self, idx: usize) -> Option<&Token> {
        self.tokens.get(idx)
    }

    #[inline]
    fn skip(&mut self) {
        self.tokens.remove(0);
    }

    #[inline]
    fn lpop(&mut self) -> Token {
        self.tokens.remove(0)
    }

    fn cur_category_is(&self, category: TokenCategory) -> bool {
        self.peek()
            .map(|t| t.category_is(category))
            .unwrap_or(false)
    }

    fn cur_is(&self, kind: TokenKind) -> bool {
        self.peek().map(|t| t.is(kind)).unwrap_or(false)
    }

    fn nth_is(&self, idx: usize, kind: TokenKind) -> bool {
        self.nth(idx).map(|t| t.is(kind)).unwrap_or(false)
    }

    fn nth_category(&self, idx: usize) -> Option<TokenCategory> {
        self.nth(idx).map(|t| t.category())
    }

    /// `+1`: true
    /// `+ 1`: false
    /// `F()`: true
    /// `F ()`: false
    fn cur_is_in_contact_with_next(&self) -> bool {
        let cur_loc = self.peek().unwrap().ln_end().unwrap();
        let next_loc = self.nth(1).unwrap().ln_end().unwrap();
        cur_loc + 1 == next_loc
    }

    /// returns if the current position is a left-hand side value.
    ///
    /// ```
    /// f(x: Int) = { y = x+1; z = [v: Int, w: Int] -> w + x }
    /// LhsAssign |      Rhs       |   LhsLambda    |   Rhs
    /// ```
    /// `(Rhs) ; (LhsAssign) =`
    /// `(Rhs) ; (LhsLambda) ->`
    /// `(Rhs) , (LhsLambda) ->`
    /// `(Rhs) (LhsLambda) -> (Rhs);`
    fn cur_side(&self) -> Side {
        match self.peek() {
            Some(t) => {
                let name = &t.inspect()[..];
                if name == "do" || name == "do!" {
                    return Side::Do;
                }
            }
            _ => {}
        }
        // 以降に=, ->などがないならすべて右辺値
        let opt_equal_pos = self.tokens.iter().skip(1).position(|t| t.is(Equal));
        let opt_arrow_pos = self
            .tokens
            .iter()
            .skip(1)
            .position(|t| t.category_is(TC::LambdaOp));
        let opt_sep_pos = self
            .tokens
            .iter()
            .skip(1)
            .position(|t| t.category_is(TC::Separator));
        match (opt_equal_pos, opt_arrow_pos, opt_sep_pos) {
            (Some(equal), Some(arrow), Some(sep)) => {
                let min = [equal, arrow, sep].into_iter().min().unwrap();
                if min == sep {
                    Side::Rhs
                } else if min == equal {
                    Side::LhsAssign
                } else {
                    // (cur) -> ... = ... ;
                    if equal < sep {
                        Side::LhsAssign
                    }
                    // (cur) -> ... ; ... =
                    else if self.arrow_distance(0, 0) == 1 {
                        Side::LhsLambda
                    } else {
                        Side::Rhs
                    }
                }
            }
            // (cur) = ... -> ...
            // (cur) -> ... = ...
            (Some(_eq), Some(_arrow), None) => Side::LhsAssign,
            // (cur) = ... ;
            // (cur) ; ... =
            (Some(equal), None, Some(sep)) => {
                if equal < sep {
                    Side::LhsAssign
                } else {
                    Side::Rhs
                }
            }
            (None, Some(arrow), Some(sep)) => {
                // (cur) -> ... ;
                if arrow < sep {
                    if self.arrow_distance(0, 0) == 1 {
                        Side::LhsLambda
                    } else {
                        Side::Rhs
                    }
                }
                // (cur) ; ... ->
                else {
                    Side::Rhs
                }
            }
            (Some(_eq), None, None) => Side::LhsAssign,
            (None, Some(_arrow), None) => {
                if self.arrow_distance(0, 0) == 1 {
                    Side::LhsLambda
                } else {
                    Side::Rhs
                }
            }
            (None, None, Some(_)) | (None, None, None) => Side::Rhs,
        }
    }

    /// `->`: 0
    /// `i ->`: 1
    /// `i: Int ->`: 1
    /// `a: Array(Int) ->`: 1
    /// `(i, j) ->`: 1
    /// `F () ->`: 2
    /// `F() ->`: 1
    /// `if True, () ->`: 3
    fn arrow_distance(&self, cur: usize, enc_nest_level: usize) -> usize {
        match self.nth_category(cur).unwrap() {
            TC::LambdaOp => 0,
            TC::LEnclosure => {
                if self.nth_category(cur + 1).unwrap() == TC::REnclosure {
                    1 + self.arrow_distance(cur + 2, enc_nest_level)
                } else {
                    self.arrow_distance(cur + 1, enc_nest_level + 1)
                }
            }
            TC::REnclosure => self.arrow_distance(cur + 1, enc_nest_level - 1),
            _ => match self.nth_category(cur + 1).unwrap() {
                TC::SpecialBinOp => self.arrow_distance(cur + 1, enc_nest_level),
                TC::LEnclosure if self.cur_is_in_contact_with_next() => {
                    self.arrow_distance(cur + 2, enc_nest_level + 1)
                }
                _ if enc_nest_level == 0 => 1 + self.arrow_distance(cur + 1, enc_nest_level),
                _ => self.arrow_distance(cur + 1, enc_nest_level),
            },
        }
    }

    /// 解析を諦めて次の解析できる要素に移行する
    fn next_expr(&mut self) {
        while let Some(t) = self.peek() {
            match t.category() {
                TC::Separator | TC::DefOp | TC::LambdaOp => {
                    self.skip();
                    return;
                }
                TC::EOF => {
                    return;
                }
                _ => {
                    self.skip();
                }
            }
        }
    }

    fn skip_and_throw_syntax_err(&mut self, caused_by: &str) -> ParseError {
        let loc = self.peek().unwrap().loc();
        log!("{RED}[DEBUG] error caused by: {caused_by}{GREEN}");
        self.next_expr();
        ParseError::simple_syntax_error(0, loc)
    }

    #[inline]
    fn restore(&mut self, token: Token) {
        self.tokens.insert(0, token);
    }

    fn stack_dec(&mut self) -> () {
        self.level -= 1;
    }
}

#[derive(Debug)]
pub struct ParserRunner {
    cfg: ErgConfig,
}

impl Runnable for ParserRunner {
    type Err = ParserRunnerError;
    type Errs = ParserRunnerErrors;
    const NAME: &'static str = "Erg parser";

    #[inline]
    fn new(cfg: ErgConfig) -> Self {
        Self { cfg }
    }

    #[inline]
    fn input(&self) -> &Input {
        &self.cfg.input
    }

    #[inline]
    fn finish(&mut self) {}

    #[inline]
    fn clear(&mut self) {}

    fn exec(&mut self) -> Result<(), Self::Errs> {
        todo!()
    }

    fn eval(&mut self, src: Str) -> Result<String, ParserRunnerErrors> {
        self.cfg.input = Input::Str(src);
        let ast = self.parse()?;
        Ok(format!("{ast}"))
    }
}

impl ParserRunner {
    pub fn parse_token_stream(&mut self, ts: TokenStream) -> Result<AST, ParserRunnerErrors> {
        Parser::new(ts)
            .parse(Str::ever(self.cfg.module))
            .map_err(|errs| ParserRunnerErrors::convert(self.input(), errs))
    }

    pub fn parse(&mut self) -> Result<AST, ParserRunnerErrors> {
        let ts = Lexer::new(self.input().clone())
            .lex()
            .map_err(|errs| ParserRunnerErrors::convert(self.input(), errs))?;
        self.parse_token_stream(ts)
    }

    /// Parses with default configuration
    pub fn parse_with_default_config(input: Input) -> Result<AST, ParserRunnerErrors> {
        let mut cfg = ErgConfig::default();
        cfg.input = input;
        let mut self_ = Self::new(cfg);
        self_.parse()
    }
}

impl Parser {
    pub fn parse(&mut self, mod_name: Str) -> Result<AST, ParseErrors> {
        if self.tokens.is_empty() {
            return Ok(AST::new(mod_name, Module::empty()));
        }
        log!("{GREEN}[DEBUG] the parsing process has started.");
        log!("token stream: {}", self.tokens);
        let module = match self.try_reduce_module() {
            Ok(module) => module,
            Err(_) => {
                return Err(mem::take(&mut self.errs));
            }
        };
        if !self.cur_is(EOF) {
            let loc = self.peek().unwrap().loc();
            self.errs
                .push(ParseError::compiler_bug(0, loc, fn_name!(), line!()));
            return Err(mem::take(&mut self.errs));
        }
        log!("[DEBUG] the parsing process has completed.");
        log!("AST:\n{module}");
        log!("[DEBUG] the desugaring process has started.");
        let mut desugarer = Desugarer::new();
        let module = desugarer.desugar(module);
        log!("AST (desugared):\n{module}");
        log!("[DEBUG] the desugaring process has completed.{RESET}");
        if self.errs.is_empty() {
            Ok(AST::new(mod_name, module))
        } else {
            Err(mem::take(&mut self.errs))
        }
    }

    /// Reduce to the largest unit of syntax, the module (this is called only once)
    /// 構文の最大単位であるモジュールに還元する(これが呼ばれるのは一度きり)
    #[inline]
    fn try_reduce_module(&mut self) -> ParseResult<Module> {
        debug_call_info!(self);
        let mut chunks = Module::empty();
        loop {
            match self.peek() {
                Some(t) if t.category_is(TC::Separator) => {
                    self.skip();
                }
                Some(t) if t.is(EOF) => {
                    break;
                }
                Some(t) if t.is(Indent) || t.is(Dedent) => {
                    switch_unreachable!()
                }
                Some(_) => match self.try_reduce_expr() {
                    Ok(expr) => {
                        chunks.push(expr);
                    }
                    Err(_) => {}
                },
                _ => switch_unreachable!(),
            }
        }
        self.level -= 1;
        Ok(chunks)
    }

    fn try_reduce_block(&mut self) -> ParseResult<Block> {
        debug_call_info!(self);
        let mut block = Block::with_capacity(2);
        // single line block
        if !self.cur_is(Newline) {
            let chunk = self.try_reduce_expr().map_err(|_| self.stack_dec())?;
            block.push(chunk);
            self.level -= 1;
            return Ok(block);
        }
        loop {
            match self.peek() {
                Some(t) if t.category_is(TC::Separator) => {
                    self.skip();
                }
                Some(t) => {
                    if t.is(Indent) {
                        self.skip();
                        while self.cur_is(Newline) {
                            self.skip();
                        }
                    } else if self.cur_is(Dedent) {
                        self.skip();
                        break;
                    } else if t.is(EOF) {
                        break;
                    }
                    match self.try_reduce_expr() {
                        Ok(expr) => {
                            block.push(expr);
                            if self.cur_is(Dedent) {
                                self.skip();
                                break;
                            }
                        }
                        Err(_) => {}
                    }
                }
                _ => switch_unreachable!(),
            }
        }
        if block.is_empty() {
            let loc = if let Some(u) = self.peek() {
                u.loc()
            } else {
                Location::Unknown
            };
            let err = ParseError::syntax_error(
                line!() as usize,
                loc,
                switch_lang!(
                    "japanese" => "ブロックの解析に失敗しました",
                    "simplified_chinese" => "无法解析块",
                    "traditional_chinese" => "無法解析塊",
                    "english" => "failed to parse a block",
                ),
                None,
            );
            self.level -= 1;
            self.errs.push(err);
            Err(())
        } else {
            self.level -= 1;
            Ok(block)
        }
    }

    #[inline]
    fn opt_reduce_decorator(&mut self) -> ParseResult<Option<Decorator>> {
        debug_call_info!(self);
        if self.cur_is(TokenKind::AtSign) {
            self.lpop();
            let expr = self.try_reduce_expr().map_err(|_| self.stack_dec())?;
            self.level -= 1;
            Ok(Some(Decorator::new(expr)))
        } else {
            self.level -= 1;
            Ok(None)
        }
    }

    #[inline]
    fn opt_reduce_decorators(&mut self) -> ParseResult<HashSet<Decorator>> {
        debug_call_info!(self);
        let mut decs = set![];
        while let Some(deco) = self.opt_reduce_decorator().map_err(|_| self.stack_dec())? {
            decs.insert(deco);
        }
        self.level -= 1;
        Ok(decs)
    }

    #[inline]
    fn try_reduce_decl(&mut self) -> ParseResult<Signature> {
        debug_call_info!(self);
        if self.peek().unwrap().category_is(TC::LEnclosure) {
            let var = self.try_reduce_var_sig().map_err(|_| self.stack_dec())?;
            self.level -= 1;
            return Ok(Signature::Var(var));
        }
        let decorators = self.opt_reduce_decorators().map_err(|_| self.stack_dec())?;
        let ident = self.try_reduce_ident().map_err(|_| self.stack_dec())?;
        // TODO: parse bounds |...|
        let bounds = TypeBoundSpecs::empty();
        if self.cur_is(VBar) {
            todo!("type bounds are not supported yet");
        }
        if let Some(params) = self
            .opt_reduce_params()
            .transpose()
            .map_err(|_| self.stack_dec())?
        {
            let t_spec = if self.cur_is(Colon) {
                self.skip();
                Some(self.try_reduce_type_spec().map_err(|_| self.stack_dec())?)
            } else {
                None
            };
            self.level -= 1;
            Ok(Signature::Subr(SubrSignature::new(
                decorators, ident, params, t_spec, bounds,
            )))
        } else {
            if !bounds.is_empty() {
                let err = ParseError::syntax_error(
                    0,
                    self.peek().unwrap().loc(),
                    switch_lang!(
                        "japanese" => "変数宣言で型制約は使えません",
                        "simplified_chinese" => "变量声明中不允许类型约束",
                        "traditional_chinese" => "變量聲明中不允許類型約束",
                        "english" => "Cannot use type bounds in a declaration of a variable",
                    ),
                    None,
                );
                self.next_expr();
                self.level -= 1;
                self.errs.push(err);
                return Err(());
            }
            let t_spec = if ident.is_const() {
                if self.cur_is(SubtypeOf) {
                    self.skip();
                    Some(self.try_reduce_type_spec().map_err(|_| self.stack_dec())?)
                } else {
                    None
                }
            } else if self.cur_is(Colon) {
                self.skip();
                Some(self.try_reduce_type_spec().map_err(|_| self.stack_dec())?)
            } else {
                None
            };
            self.level -= 1;
            Ok(Signature::Var(VarSignature::new(
                VarPattern::Ident(ident),
                t_spec,
            )))
        }
    }

    #[inline]
    fn try_reduce_var_sig(&mut self) -> ParseResult<VarSignature> {
        debug_call_info!(self);
        let pat = self
            .try_reduce_var_pattern()
            .map_err(|_| self.stack_dec())?;
        let t_spec = if self.cur_is(Colon) {
            self.skip();
            Some(self.try_reduce_type_spec().map_err(|_| self.stack_dec())?)
        } else {
            None
        };
        if self.cur_is(VBar) {
            todo!()
        }
        self.level -= 1;
        Ok(VarSignature::new(pat, t_spec))
    }

    /// default_param ::= non_default_param `|=` const_expr
    fn try_reduce_param_sig(&mut self) -> ParseResult<ParamSignature> {
        debug_call_info!(self);
        let lhs = self
            .try_reduce_non_default_param_sig()
            .map_err(|_| self.stack_dec())?;
        if self.cur_is(OrEqual) {
            self.skip();
            let val = self.try_reduce_const_expr().map_err(|_| self.stack_dec())?;
            self.level -= 1;
            Ok(ParamSignature::new(lhs.pat, lhs.t_spec, Some(val)))
        } else {
            self.level -= 1;
            Ok(ParamSignature::new(lhs.pat, lhs.t_spec, None))
        }
    }

    #[inline]
    fn try_reduce_non_default_param_sig(&mut self) -> ParseResult<ParamSignature> {
        debug_call_info!(self);
        let pat = self
            .try_reduce_param_pattern()
            .map_err(|_| self.stack_dec())?;
        let t_spec = if self.cur_is(Colon) {
            self.skip();
            Some(self.try_reduce_type_spec().map_err(|_| self.stack_dec())?)
        } else {
            None
        };
        self.level -= 1;
        Ok(ParamSignature::new(pat, t_spec, None))
    }

    #[inline]
    fn try_reduce_lambda_sig(&mut self) -> ParseResult<LambdaSignature> {
        debug_call_info!(self);
        let bounds = match self.peek() {
            Some(t) if t.is(VBar) => {
                self.skip();
                self.try_reduce_bounds().map_err(|_| self.stack_dec())?
            }
            _ => TypeBoundSpecs::empty(),
        };
        let params = self.try_reduce_params().map_err(|_| self.stack_dec())?;
        let return_t = match self.peek() {
            Some(t) if t.is(Colon) => {
                self.skip();
                Some(self.try_reduce_type_spec().map_err(|_| self.stack_dec())?)
            }
            _ => None,
        };
        self.level -= 1;
        Ok(LambdaSignature::new(params, return_t, bounds))
    }

    fn try_reduce_acc(&mut self) -> ParseResult<Accessor> {
        debug_call_info!(self);
        let mut acc = match self.peek() {
            Some(t) if t.is(Symbol) => Accessor::local(self.lpop()),
            Some(t) if t.is(Dot) => {
                let dot = self.lpop();
                let maybe_symbol = self.lpop();
                if maybe_symbol.is(Symbol) {
                    Accessor::public(dot, maybe_symbol)
                } else {
                    self.level -= 1;
                    let err = self.skip_and_throw_syntax_err(caused_by!());
                    self.errs.push(err);
                    return Err(());
                }
            }
            _ => {
                self.level -= 1;
                let err = self.skip_and_throw_syntax_err(caused_by!());
                self.errs.push(err);
                return Err(());
            }
        };
        loop {
            match self.peek() {
                Some(t) if t.is(Dot) => {
                    self.skip();
                    let token = self.lpop();
                    match token.kind {
                        Symbol => {
                            let attr = Local::new(token);
                            acc = Accessor::attr(Expr::Accessor(acc), attr);
                        }
                        NatLit => {
                            let attr = Literal::from(token);
                            acc = Accessor::tuple_attr(Expr::Accessor(acc), attr);
                        }
                        _ => {
                            self.restore(token);
                            self.level -= 1;
                            let err = self.skip_and_throw_syntax_err(caused_by!());
                            self.errs.push(err);
                            return Err(());
                        }
                    }
                }
                Some(t) if t.is(LSqBr) => {
                    self.skip();
                    let index = self.try_reduce_expr().map_err(|_| self.stack_dec())?;
                    if self.cur_is(RSqBr) {
                        self.skip();
                    } else {
                        self.level -= 1;
                        let err = self.skip_and_throw_syntax_err(caused_by!());
                        self.errs.push(err);
                        return Err(());
                    }
                    acc = Accessor::subscr(Expr::Accessor(acc), index);
                    if self.cur_is(RSqBr) {
                        self.lpop();
                    } else {
                        self.level -= 1;
                        // TODO: error report: RSqBr not found
                        let err = self.skip_and_throw_syntax_err(caused_by!());
                        self.errs.push(err);
                        return Err(());
                    }
                }
                _ => {
                    break;
                }
            }
        }
        self.level -= 1;
        Ok(acc)
    }

    fn try_reduce_elems_pattern(&mut self) -> ParseResult<Vars> {
        debug_call_info!(self);
        let mut elems = Vars::empty();
        match self.peek() {
            Some(t) if t.is_block_op() => {
                self.level -= 1;
                return Ok(Vars::empty());
            }
            Some(_) => {
                let elem = self.try_reduce_var_sig().map_err(|_| self.stack_dec())?;
                elems.push(elem);
            }
            _ => {
                self.level -= 1;
                let err = self.skip_and_throw_syntax_err(caused_by!());
                self.errs.push(err);
                return Err(());
            }
        }
        loop {
            match self.peek() {
                Some(t) if t.is(Comma) => {
                    self.skip();
                    let elem = self.try_reduce_var_sig().map_err(|_| self.stack_dec())?;
                    elems.push(elem);
                }
                Some(t) if t.category_is(TC::BinOp) => {
                    log!("[DEBUG] error caused by: {}", fn_name!());
                    let err = ParseError::syntax_error(
                        line!() as usize,
                        t.loc(),
                        switch_lang!(
                            "japanese" => "左辺値の中で中置演算子は使えません",
                            "simplified_chinese" => "二元运算符不能用于左值",
                            "traditional_chinese" => "二元運算符不能用於左值",
                            "english" => "Binary operators cannot be used in left-values",
                        ),
                        None,
                    );
                    self.next_expr();
                    self.level -= 1;
                    self.errs.push(err);
                    return Err(());
                }
                _ => {
                    break;
                }
            }
        }
        self.level -= 1;
        Ok(elems)
    }

    fn opt_reduce_params(&mut self) -> Option<ParseResult<Params>> {
        match self.peek() {
            Some(t)
                if t.category_is(TC::Literal)
                    || t.is(Symbol)
                    || t.category_is(TC::UnaryOp)
                    || t.is(Dot)
                    || t.category_is(TC::Caret)
                    || t.is(LParen)
                    || t.is(LSqBr)
                    || t.is(LBrace) =>
            {
                Some(self.try_reduce_params())
            }
            _ => None,
        }
    }

    fn try_reduce_params(&mut self) -> ParseResult<Params> {
        debug_call_info!(self);
        let lp = if self.cur_is(TokenKind::LParen) {
            Some(self.lpop())
        } else {
            None
        };
        let mut non_default_params = vec![];
        let mut default_params = vec![];
        let mut default_appeared = false;
        match self.peek() {
            Some(t) if t.is(RParen) => {
                let parens = (lp.unwrap(), self.lpop());
                self.level -= 1;
                return Ok(Params::new(
                    non_default_params,
                    default_params,
                    Some(parens),
                ));
            }
            Some(t) if t.is_block_op() => {
                if lp.is_none() {
                    self.level -= 1;
                    return Ok(Params::new(non_default_params, default_params, None));
                }
                // TODO: RParen not found
                else {
                    self.level -= 1;
                    let err = self.skip_and_throw_syntax_err(caused_by!());
                    self.errs.push(err);
                    return Err(());
                }
            }
            Some(_) => {
                let param = self.try_reduce_param_sig().map_err(|_| self.stack_dec())?;
                if param.has_default() {
                    default_appeared = true;
                    default_params.push(param);
                } else {
                    non_default_params.push(param);
                }
            }
            _ => {
                self.level -= 1;
                let err = self.skip_and_throw_syntax_err(caused_by!());
                self.errs.push(err);
                return Err(());
            }
        }
        loop {
            match self.peek() {
                Some(t) if t.is(Comma) => {
                    self.skip();
                    let param = self.try_reduce_param_sig().map_err(|_| self.stack_dec())?;
                    match (param.has_default(), default_appeared) {
                        (true, true) => {
                            default_params.push(param);
                        }
                        (true, false) => {
                            default_appeared = true;
                            default_params.push(param);
                        }
                        (false, true) => {
                            self.level -= 1;
                            let err = ParseError::syntax_error(
                                0,
                                param.loc(),
                                // TODO: switch_lang!
                                "non-default argument follows default argument",
                                None,
                            );
                            self.errs.push(err);
                            return Err(());
                        }
                        (false, false) => {
                            non_default_params.push(param);
                        }
                    }
                }
                Some(t) if t.category_is(TC::BinOp) => {
                    let err = ParseError::syntax_error(
                        line!() as usize,
                        t.loc(),
                        switch_lang!(
                            "japanese" => "仮引数の中で中置演算子は使えません",
                            "simplified_chinese" => "参数中不能使用二元运算符",
                            "traditional_chinese" => "參數中不能使用二元運算符",
                            "english" => "Binary operators cannot be used in parameters",
                        ),
                        None,
                    );
                    self.next_expr();
                    self.level -= 1;
                    self.errs.push(err);
                    return Err(());
                }
                Some(t) if t.is(TokenKind::RParen) => {
                    let rp = self.lpop();
                    if let Some(lp) = lp {
                        self.level -= 1;
                        return Ok(Params::new(
                            non_default_params,
                            default_params,
                            Some((lp, rp)),
                        ));
                    } else {
                        self.level -= 1;
                        // LParen not found
                        let err = self.skip_and_throw_syntax_err(caused_by!());
                        self.errs.push(err);
                        return Err(());
                    }
                }
                _ if lp.is_none() => {
                    self.level -= 1;
                    return Ok(Params::new(non_default_params, default_params, None));
                }
                _ => {
                    self.level -= 1;
                    // TODO: RParen not found
                    let err = self.skip_and_throw_syntax_err(caused_by!());
                    self.errs.push(err);
                    return Err(());
                }
            }
        }
    }

    fn try_reduce_var_pattern(&mut self) -> ParseResult<VarPattern> {
        debug_call_info!(self);
        match self.peek() {
            Some(t) if t.is(Symbol) => {
                let ident = self.try_reduce_ident().map_err(|_| self.stack_dec())?;
                self.level -= 1;
                Ok(VarPattern::Ident(ident))
            }
            Some(t) if t.is(UBar) => {
                self.level -= 1;
                Ok(VarPattern::Discard(self.lpop()))
            }
            Some(t) if t.is(LSqBr) => {
                let l_sqbr = self.lpop();
                let elems = self
                    .try_reduce_elems_pattern()
                    .map_err(|_| self.stack_dec())?;
                if self.cur_is(RSqBr) {
                    let r_sqbr = self.lpop();
                    self.level -= 1;
                    Ok(VarPattern::Array(VarArrayPattern::new(
                        l_sqbr, elems, r_sqbr,
                    )))
                } else {
                    self.level -= 1;
                    // TODO: error report: RSqBr not found
                    let err = self.skip_and_throw_syntax_err(caused_by!());
                    self.errs.push(err);
                    Err(())
                }
            }
            Some(t) if t.is(LParen) => {
                self.skip();
                let pat = self
                    .try_reduce_var_pattern()
                    .map_err(|_| self.stack_dec())?;
                if self.cur_is(RParen) {
                    self.skip();
                    self.level -= 1;
                    Ok(pat)
                } else {
                    self.level -= 1;
                    // TODO: error report: RParen not found
                    let err = self.skip_and_throw_syntax_err(caused_by!());
                    self.errs.push(err);
                    Err(())
                }
            }
            _ => {
                self.level -= 1;
                let err = self.skip_and_throw_syntax_err(caused_by!());
                self.errs.push(err);
                return Err(());
            }
        }
    }

    fn try_reduce_param_pattern(&mut self) -> ParseResult<ParamPattern> {
        debug_call_info!(self);
        match self.peek() {
            Some(t) if t.is(Symbol) => {
                let ident = self.try_reduce_ident().map_err(|_| self.stack_dec())?;
                if let Some(dot) = &ident.dot {
                    let loc = dot.loc();
                    self.level -= 1;
                    self.errs.push(ParseError::syntax_error(
                        line!() as usize,
                        loc,
                        switch_lang!(
                            "japanese" => "仮引数に`.`は使えません",
                            "simplified_chinese" => "参数不能使用点(`.`)",
                            "traditional_chinese" => "參數不能使用點(`.`)",
                            "english" => "`.` is not allowed in parameters",
                        ),
                        None,
                    ));
                    return Err(());
                }
                self.level -= 1;
                Ok(ParamPattern::VarName(ident.name))
            }
            Some(t) if t.is(UBar) => {
                self.level -= 1;
                Ok(ParamPattern::Discard(self.lpop()))
            }
            Some(t) if t.category_is(TC::Literal) => {
                let lit = self.try_reduce_lit().map_err(|_| self.stack_dec())?;
                self.level -= 1;
                // TODO: range pattern
                Ok(ParamPattern::Lit(lit))
            }
            Some(t) if t.is(Spread) => {
                self.skip();
                let ident = self.try_reduce_ident().map_err(|_| self.stack_dec())?;
                if let Some(dot) = &ident.dot {
                    let loc = dot.loc();
                    self.level -= 1;
                    self.errs.push(ParseError::syntax_error(
                        line!() as usize,
                        loc,
                        switch_lang!(
                            "japanese" => "仮引数に`.`は使えません",
                            "simplified_chinese" => "参数不能使用点(`.`)",
                            "traditional_chinese" => "參數不能使用點(`.`)",
                            "english" => "`.` is not allowed in parameters",
                        ),
                        None,
                    ));
                    return Err(());
                }
                self.level -= 1;
                Ok(ParamPattern::VarArgsName(ident.name))
            }
            Some(t) if t.is(LSqBr) => {
                let l_sqbr = self.lpop();
                let elems = self.try_reduce_params().map_err(|_| self.stack_dec())?;
                if self.cur_is(RSqBr) {
                    let r_sqbr = self.lpop();
                    self.level -= 1;
                    Ok(ParamPattern::Array(ParamArrayPattern::new(
                        l_sqbr, elems, r_sqbr,
                    )))
                } else {
                    self.level -= 1;
                    // TODO: error report: RSqBr not found
                    let err = self.skip_and_throw_syntax_err(caused_by!());
                    self.errs.push(err);
                    return Err(());
                }
            }
            Some(t) if t.is(LParen) => {
                self.skip();
                let pat = self
                    .try_reduce_param_pattern()
                    .map_err(|_| self.stack_dec())?;
                if self.cur_is(RParen) {
                    self.skip();
                    self.level -= 1;
                    Ok(pat)
                } else {
                    self.level -= 1;
                    // TODO: error report: RParen not found
                    let err = self.skip_and_throw_syntax_err(caused_by!());
                    self.errs.push(err);
                    return Err(());
                }
            }
            _ => {
                self.level -= 1;
                let err = self.skip_and_throw_syntax_err(caused_by!());
                self.errs.push(err);
                return Err(());
            }
        }
    }

    // TODO: set type
    fn try_reduce_type_spec(&mut self) -> ParseResult<TypeSpec> {
        debug_call_info!(self);
        let mut typ = match self.peek() {
            Some(t) if t.is(Symbol) => {
                let simple = self
                    .try_reduce_simple_type_spec()
                    .map_err(|_| self.stack_dec())?;
                // not finished
                TypeSpec::PreDeclTy(PreDeclTypeSpec::Simple(simple))
            }
            Some(t) if t.category_is(TC::Literal) => {
                let lit = self.try_reduce_lit().map_err(|_| self.stack_dec())?;
                let lhs = ConstExpr::Lit(lit);
                let maybe_op = self.lpop();
                let op = if maybe_op.is(Closed)
                    || maybe_op.is(LeftOpen)
                    || maybe_op.is(RightOpen)
                    || maybe_op.is(Open)
                {
                    maybe_op
                } else {
                    self.level -= 1;
                    let err = self.skip_and_throw_syntax_err(caused_by!());
                    self.errs.push(err);
                    return Err(());
                };
                // TODO: maybe Name
                let rhs = ConstExpr::Lit(self.try_reduce_lit().map_err(|_| self.stack_dec())?);
                TypeSpec::interval(op, lhs, rhs)
            }
            Some(t) if t.is(LParen) => {
                let func_type_spec = self.try_reduce_func_type().map_err(|_| self.stack_dec())?;
                func_type_spec
            }
            Some(t) if t.is(LSqBr) => {
                self.skip();
                let mut tys = vec![self.try_reduce_type_spec().map_err(|_| self.stack_dec())?];
                loop {
                    match self.peek() {
                        Some(t) if t.is(Comma) => {
                            self.skip();
                            let t = self.try_reduce_type_spec().map_err(|_| self.stack_dec())?;
                            tys.push(t);
                        }
                        Some(t) if t.is(RSqBr) => {
                            self.skip();
                            break;
                        }
                        _ => {
                            self.level -= 1;
                            let err = self.skip_and_throw_syntax_err(caused_by!());
                            self.errs.push(err);
                            return Err(());
                        }
                    }
                }
                TypeSpec::Tuple(tys)
            }
            _ => {
                self.level -= 1;
                let err = self.skip_and_throw_syntax_err(caused_by!());
                self.errs.push(err);
                return Err(());
            }
        };
        loop {
            match self.peek() {
                Some(t) if t.is(AndOp) => {
                    let rhs = self.try_reduce_type_spec().map_err(|_| self.stack_dec())?;
                    typ = TypeSpec::and(typ, rhs);
                }
                Some(t) if t.is(OrOp) => {
                    let rhs = self.try_reduce_type_spec().map_err(|_| self.stack_dec())?;
                    typ = TypeSpec::or(typ, rhs);
                }
                Some(t) if t.category_is(TC::LambdaOp) => {
                    let is_func = t.is(FuncArrow);
                    self.skip();
                    let rhs = self.try_reduce_type_spec().map_err(|_| self.stack_dec())?;
                    typ = if is_func {
                        TypeSpec::func(None, vec![ParamTySpec::anonymous(typ)], vec![], rhs)
                    } else {
                        TypeSpec::proc(None, vec![ParamTySpec::anonymous(typ)], vec![], rhs)
                    };
                }
                _ => {
                    break;
                }
            }
        }
        self.level -= 1;
        Ok(typ)
    }

    fn try_reduce_func_type_param(&mut self) -> ParseResult<ParamTySpec> {
        debug_call_info!(self);
        if self.cur_is(Symbol) && self.nth_is(1, Colon) {
            // TODO: handle `.`
            let ident = self.try_reduce_ident().map_err(|_| self.stack_dec())?;
            self.skip();
            let typ = self.try_reduce_type_spec().map_err(|_| self.stack_dec())?;
            self.level -= 1;
            Ok(ParamTySpec::new(Some(ident.name.into_token()), typ))
        } else {
            let ty_spec = self.try_reduce_type_spec().map_err(|_| self.stack_dec())?;
            self.level -= 1;
            Ok(ParamTySpec::anonymous(ty_spec))
        }
    }

    // TODO: default parameters
    fn try_reduce_func_type(&mut self) -> ParseResult<TypeSpec> {
        debug_call_info!(self);
        let lparen = Some(self.lpop());
        let mut non_defaults = vec![self
            .try_reduce_func_type_param()
            .map_err(|_| self.stack_dec())?];
        loop {
            match self.peek() {
                Some(t) if t.is(Comma) => {
                    self.skip();
                    non_defaults.push(
                        self.try_reduce_func_type_param()
                            .map_err(|_| self.stack_dec())?,
                    );
                }
                Some(t) if t.is(RParen) => {
                    self.skip();
                    break;
                }
                _ => {
                    self.level -= 1;
                    let err = self.skip_and_throw_syntax_err(caused_by!());
                    self.errs.push(err);
                    return Err(());
                }
            }
        }
        match self.peek() {
            Some(t) if t.category_is(TC::LambdaOp) => {
                let is_func = t.is(FuncArrow);
                self.skip();
                let rhs = self.try_reduce_type_spec().map_err(|_| self.stack_dec())?;
                self.level -= 1;
                if is_func {
                    Ok(TypeSpec::func(lparen, non_defaults, vec![], rhs))
                } else {
                    Ok(TypeSpec::proc(lparen, non_defaults, vec![], rhs))
                }
            }
            _ => {
                self.level -= 1;
                let err = self.skip_and_throw_syntax_err(caused_by!());
                self.errs.push(err);
                return Err(());
            }
        }
    }

    #[inline]
    fn try_reduce_simple_type_spec(&mut self) -> ParseResult<SimpleTypeSpec> {
        debug_call_info!(self);
        match self.peek() {
            Some(t) if t.is(Symbol) => {
                // TODO: handle dot (`.`)
                let ident = self.try_reduce_ident().map_err(|_| self.stack_dec())?;
                if let Some(res) = self.opt_reduce_args() {
                    let args = self.validate_const_args(res?)?;
                    self.level -= 1;
                    Ok(SimpleTypeSpec::new(ident.name, args))
                } else {
                    self.level -= 1;
                    Ok(SimpleTypeSpec::new(ident.name, ConstArgs::empty()))
                }
            }
            _ => {
                self.level -= 1;
                let err = self.skip_and_throw_syntax_err(caused_by!());
                self.errs.push(err);
                return Err(());
            }
        }
    }

    fn try_reduce_bounds(&mut self) -> ParseResult<TypeBoundSpecs> {
        todo!()
    }

    fn validate_const_expr(&mut self, expr: Expr) -> ParseResult<ConstExpr> {
        match expr {
            Expr::Lit(l) => Ok(ConstExpr::Lit(l)),
            Expr::Accessor(Accessor::Local(local)) => {
                let local = ConstLocal::new(local.symbol);
                Ok(ConstExpr::Accessor(ConstAccessor::Local(local)))
            }
            // TODO: App, Array, Record, BinOp, UnaryOp,
            other => {
                self.errs.push(ParseError::syntax_error(
                0,
                other.loc(),
                switch_lang!(
                    "japanese" => "この式はコンパイル時計算できないため、型引数には使用できません",
                    "simplified_chinese" => "此表达式在编译时不可计算，因此不能用作类型参数",
                    "traditional_chinese" => "此表達式在編譯時不可計算，因此不能用作類型參數",
                    "english" => "this expression is not computable at the compile-time, so cannot used as a type-argument",
                ),
                None,
            ));
                Err(())
            }
        }
    }

    fn validate_const_pos_arg(&mut self, arg: PosArg) -> ParseResult<ConstPosArg> {
        let expr = self.validate_const_expr(arg.expr)?;
        Ok(ConstPosArg::new(expr))
    }

    fn validate_const_kw_arg(&mut self, arg: KwArg) -> ParseResult<ConstKwArg> {
        let expr = self.validate_const_expr(arg.expr)?;
        Ok(ConstKwArg::new(arg.keyword, expr))
    }

    // exprが定数式か確認する
    fn validate_const_args(&mut self, args: Args) -> ParseResult<ConstArgs> {
        let (pos, kw, paren) = args.deconstruct();
        let mut const_args = ConstArgs::new(vec![], vec![], paren);
        for arg in pos.into_iter() {
            match self.validate_const_pos_arg(arg) {
                Ok(arg) => {
                    const_args.push_pos(arg);
                }
                Err(e) => return Err(e),
            }
        }
        for arg in kw.into_iter() {
            match self.validate_const_kw_arg(arg) {
                Ok(arg) => {
                    const_args.push_kw(arg);
                }
                Err(e) => return Err(e),
            }
        }
        Ok(const_args)
    }

    /// For parsing elements of arrays and tuples
    /// The second return value is a specified length, the third return value is a guard
    fn try_reduce_elems(&mut self) -> ParseResult<ArrayInner> {
        debug_call_info!(self);
        if self.cur_category_is(TC::REnclosure) {
            let args = Args::new(vec![], vec![], None);
            self.level -= 1;
            return Ok(ArrayInner::Normal(args));
        }
        let first = self.try_reduce_elem().map_err(|_| self.stack_dec())?;
        let mut elems = Args::new(vec![first], vec![], None);
        match self.peek() {
            Some(semi) if semi.is(Semi) => {
                self.lpop();
                let len = self.try_reduce_expr().map_err(|_| self.stack_dec())?;
                self.level -= 1;
                return Ok(ArrayInner::WithLength(elems.remove_pos(0), len));
            }
            Some(vbar) if vbar.is(VBar) => {
                let err = ParseError::feature_error(line!() as usize, vbar.loc(), "comprehension");
                self.lpop();
                self.errs.push(err);
                self.level -= 1;
                return Err(());
            }
            Some(t) if t.category_is(TC::REnclosure) || t.is(Comma) => {}
            Some(_) => {
                let elem = self.try_reduce_elem().map_err(|_| self.stack_dec())?;
                elems.push_pos(elem);
            }
            None => {
                self.level -= 1;
                let err = self.skip_and_throw_syntax_err(caused_by!());
                self.errs.push(err);
                return Err(());
            }
        }
        loop {
            match self.peek() {
                Some(comma) if comma.is(Comma) => {
                    self.skip();
                    if self.cur_is(Comma) {
                        self.level -= 1;
                        let err = self.skip_and_throw_syntax_err(caused_by!());
                        self.errs.push(err);
                        return Err(());
                    }
                    elems.push_pos(self.try_reduce_elem().map_err(|_| self.stack_dec())?);
                }
                Some(t) if t.category_is(TC::REnclosure) => {
                    break;
                }
                _ => {
                    self.skip();
                    self.level -= 1;
                    let err = self.skip_and_throw_syntax_err(caused_by!());
                    self.errs.push(err);
                    return Err(());
                }
            }
        }
        self.level -= 1;
        Ok(ArrayInner::Normal(elems))
    }

    fn try_reduce_elem(&mut self) -> ParseResult<PosArg> {
        debug_call_info!(self);
        match self.peek() {
            Some(_) => {
                let expr = self.try_reduce_expr().map_err(|_| self.stack_dec())?;
                self.level -= 1;
                Ok(PosArg::new(expr))
            }
            None => switch_unreachable!(),
        }
    }

    fn opt_reduce_args(&mut self) -> Option<ParseResult<Args>> {
        // debug_call_info!(self);
        match self.peek() {
            Some(t)
                if t.category_is(TC::Literal)
                    || t.is(Symbol)
                    || t.category_is(TC::UnaryOp)
                    || t.is(Dot)
                    || t.category_is(TC::Caret)
                    || t.is(LParen)
                    || t.is(LSqBr)
                    || t.is(LBrace)
                    || t.is(Colon) =>
            {
                Some(self.try_reduce_args())
            }
            _ => None,
        }
    }

    /// 引数はインデントで区切ることができる(ただしコンマに戻すことはできない)
    ///
    /// ```
    /// x = if true, 1, 2
    /// # is equal to
    /// x = if true:
    ///     1
    ///     2
    /// ```
    fn try_reduce_args(&mut self) -> ParseResult<Args> {
        debug_call_info!(self);
        let mut lp = None;
        let rp;
        if self.cur_is(LParen) {
            lp = Some(self.lpop());
        }
        if self.cur_is(RParen) {
            rp = Some(self.lpop());
            self.level -= 1;
            return Ok(Args::new(vec![], vec![], Some((lp.unwrap(), rp.unwrap()))));
        } else if self.cur_category_is(TC::REnclosure) {
            self.level -= 1;
            return Ok(Args::new(vec![], vec![], None));
        }
        let mut args = match self.try_reduce_arg().map_err(|_| self.stack_dec())? {
            PosOrKwArg::Pos(arg) => Args::new(vec![arg], vec![], None),
            PosOrKwArg::Kw(arg) => Args::new(vec![], vec![arg], None),
        };
        let mut colon_style = false;
        loop {
            match self.peek() {
                Some(t) if t.is(Colon) && colon_style => {
                    self.skip();
                    self.level -= 1;
                    let err = self.skip_and_throw_syntax_err(caused_by!());
                    self.errs.push(err);
                    return Err(());
                }
                Some(t) if t.is(Colon) => {
                    self.skip();
                    colon_style = true;
                    while self.cur_is(Newline) {
                        self.skip();
                    }
                    debug_power_assert!(self.cur_is(Indent));
                    self.skip();
                    if !args.kw_is_empty() {
                        args.push_kw(self.try_reduce_kw_arg().map_err(|_| self.stack_dec())?);
                    } else {
                        match self.try_reduce_arg().map_err(|_| self.stack_dec())? {
                            PosOrKwArg::Pos(arg) => {
                                args.push_pos(arg);
                            }
                            PosOrKwArg::Kw(arg) => {
                                args.push_kw(arg);
                            }
                        }
                    }
                }
                Some(t) if t.is(Comma) => {
                    self.skip();
                    if colon_style || self.cur_is(Comma) {
                        self.level -= 1;
                        let err = self.skip_and_throw_syntax_err(caused_by!());
                        self.errs.push(err);
                        return Err(());
                    }
                    if !args.kw_is_empty() {
                        args.push_kw(self.try_reduce_kw_arg().map_err(|_| self.stack_dec())?);
                    } else {
                        match self.try_reduce_arg().map_err(|_| self.stack_dec())? {
                            PosOrKwArg::Pos(arg) => {
                                args.push_pos(arg);
                            }
                            PosOrKwArg::Kw(arg) => {
                                args.push_kw(arg);
                            }
                        }
                    }
                }
                Some(t) if t.is(Newline) && colon_style => {
                    while self.cur_is(Newline) {
                        self.skip();
                    }
                    if self.cur_is(Dedent) {
                        self.skip();
                        break;
                    }
                    if !args.kw_is_empty() {
                        args.push_kw(self.try_reduce_kw_arg().map_err(|_| self.stack_dec())?);
                    } else {
                        match self.try_reduce_arg().map_err(|_| self.stack_dec())? {
                            PosOrKwArg::Pos(arg) => {
                                args.push_pos(arg);
                            }
                            PosOrKwArg::Kw(arg) => {
                                args.push_kw(arg);
                            }
                        }
                    }
                }
                Some(t) if t.is(RParen) => {
                    rp = Some(self.lpop());
                    let (pos_args, kw_args, _) = args.deconstruct();
                    args = Args::new(pos_args, kw_args, Some((lp.unwrap(), rp.unwrap())));
                    break;
                }
                _ => {
                    break;
                }
            }
        }
        self.level -= 1;
        Ok(args)
    }

    fn try_reduce_arg(&mut self) -> ParseResult<PosOrKwArg> {
        debug_call_info!(self);
        match self.peek() {
            Some(t) if t.is(Symbol) => {
                if &t.inspect()[..] == "do" || &t.inspect()[..] == "do!" {
                    let lambda = self.try_reduce_do_block().map_err(|_| self.stack_dec())?;
                    self.level -= 1;
                    return Ok(PosOrKwArg::Pos(PosArg::new(Expr::Lambda(lambda))));
                }
                if self.nth_is(1, Colon) {
                    let acc = self.try_reduce_acc().map_err(|_| self.stack_dec())?;
                    debug_power_assert!(self.cur_is(Colon));
                    if self.nth_is(1, Newline) {
                        self.level -= 1;
                        // colon style call
                        Ok(PosOrKwArg::Pos(PosArg::new(Expr::Accessor(acc))))
                    } else {
                        self.skip();
                        let kw = if let Accessor::Local(n) = acc {
                            n.symbol
                        } else {
                            self.next_expr();
                            self.level -= 1;
                            let err = ParseError::simple_syntax_error(0, acc.loc());
                            self.errs.push(err);
                            return Err(());
                        };
                        let expr = self.try_reduce_expr().map_err(|_| self.stack_dec())?;
                        self.level -= 1;
                        Ok(PosOrKwArg::Kw(KwArg::new(kw, expr)))
                    }
                } else {
                    let expr = self.try_reduce_expr().map_err(|_| self.stack_dec())?;
                    self.level -= 1;
                    Ok(PosOrKwArg::Pos(PosArg::new(expr)))
                }
            }
            Some(_) => {
                let expr = self.try_reduce_expr().map_err(|_| self.stack_dec())?;
                self.level -= 1;
                Ok(PosOrKwArg::Pos(PosArg::new(expr)))
            }
            None => switch_unreachable!(),
        }
    }

    fn try_reduce_kw_arg(&mut self) -> ParseResult<KwArg> {
        debug_call_info!(self);
        match self.peek() {
            Some(t) if t.is(Symbol) => {
                if self.nth_is(1, Colon) {
                    let acc = self.try_reduce_acc().map_err(|_| self.stack_dec())?;
                    debug_power_assert!(self.cur_is(Colon));
                    self.skip();
                    let keyword = if let Accessor::Local(n) = acc {
                        n.symbol
                    } else {
                        self.next_expr();
                        self.level -= 1;
                        self.errs
                            .push(ParseError::simple_syntax_error(0, acc.loc()));
                        return Err(());
                    };
                    let expr = self.try_reduce_expr().map_err(|_| self.stack_dec())?;
                    self.level -= 1;
                    Ok(KwArg::new(keyword, expr))
                } else {
                    let loc = t.loc();
                    self.level -= 1;
                    self.errs.push(ParseError::simple_syntax_error(0, loc));
                    Err(())
                }
            }
            Some(other) => {
                let loc = other.loc();
                self.level -= 1;
                self.errs.push(ParseError::simple_syntax_error(0, loc));
                Err(())
            }
            None => switch_unreachable!(),
        }
    }

    fn try_reduce_const_expr(&mut self) -> ParseResult<ConstExpr> {
        debug_call_info!(self);
        let expr = self.try_reduce_expr().map_err(|_| self.stack_dec())?;
        self.level -= 1;
        self.validate_const_expr(expr)
    }

    #[inline]
    fn try_reduce_def(&mut self) -> ParseResult<Def> {
        debug_call_info!(self);
        let sig = self.try_reduce_decl().map_err(|_| self.stack_dec())?;
        match self.peek() {
            Some(t) if t.is(Equal) => {
                let op = self.lpop();
                self.counter.inc();
                let block = self.try_reduce_block().map_err(|_| self.stack_dec())?;
                let body = DefBody::new(op, block, self.counter);
                self.level -= 1;
                Ok(Def::new(sig, body))
            }
            _other => {
                self.level -= 1;
                let err = self.skip_and_throw_syntax_err(caused_by!());
                self.errs.push(err);
                return Err(());
            }
        }
    }

    #[inline]
    fn try_reduce_lambda(&mut self) -> ParseResult<Lambda> {
        debug_call_info!(self);
        let sig = self.try_reduce_lambda_sig().map_err(|_| self.stack_dec())?;
        let op = self.lpop();
        if op.category() != TC::LambdaOp {
            self.level -= 1;
            let err = self.skip_and_throw_syntax_err(caused_by!());
            self.errs.push(err);
            return Err(());
        }
        let body = self.try_reduce_block().map_err(|_| self.stack_dec())?;
        self.counter.inc();
        self.level -= 1;
        Ok(Lambda::new(sig, op, body, self.counter))
    }

    fn try_reduce_do_block(&mut self) -> ParseResult<Lambda> {
        debug_call_info!(self);
        let do_symbol = self.lpop();
        let sig = LambdaSignature::do_sig(&do_symbol);
        let op = match &do_symbol.inspect()[..] {
            "do" => Token::from_str(FuncArrow, "->"),
            "do!" => Token::from_str(ProcArrow, "=>"),
            _ => todo!(),
        };
        if self.cur_is(Colon) {
            self.lpop();
            let body = self.try_reduce_block().map_err(|_| self.stack_dec())?;
            self.counter.inc();
            self.level -= 1;
            Ok(Lambda::new(sig, op, body, self.counter))
        } else {
            let expr = self.try_reduce_expr().map_err(|_| self.stack_dec())?;
            let block = Block::new(vec![expr]);
            self.level -= 1;
            Ok(Lambda::new(sig, op, block, self.counter))
        }
    }

    fn try_reduce_expr(&mut self) -> ParseResult<Expr> {
        debug_call_info!(self);
        let mut stack = Vec::<ExprOrOp>::new();
        match self.cur_side() {
            Side::LhsAssign => {
                let def = self.try_reduce_def().map_err(|_| self.stack_dec())?;
                self.level -= 1;
                Ok(Expr::Def(def))
            }
            Side::LhsLambda => {
                let lambda = self.try_reduce_lambda().map_err(|_| self.stack_dec())?;
                self.level -= 1;
                Ok(Expr::Lambda(lambda))
            }
            Side::Do => {
                let lambda = self.try_reduce_do_block().map_err(|_| self.stack_dec())?;
                self.level -= 1;
                Ok(Expr::Lambda(lambda))
            }
            Side::Rhs => {
                stack.push(ExprOrOp::Expr(
                    self.try_reduce_bin_lhs().map_err(|_| self.stack_dec())?,
                ));
                loop {
                    match self.peek() {
                        Some(op) if op.category_is(TC::BinOp) => {
                            let op_prec = op.kind.precedence();
                            if stack.len() >= 2 {
                                while let Some(ExprOrOp::Op(prev_op)) = stack.get(stack.len() - 2) {
                                    if prev_op.category_is(TC::BinOp)
                                        && prev_op.kind.precedence() >= op_prec
                                    {
                                        let rhs =
                                            enum_unwrap!(stack.pop(), Some:(ExprOrOp::Expr:(_)));
                                        let prev_op =
                                            enum_unwrap!(stack.pop(), Some:(ExprOrOp::Op:(_)));
                                        let lhs =
                                            enum_unwrap!(stack.pop(), Some:(ExprOrOp::Expr:(_)));
                                        let bin = BinOp::new(prev_op, lhs, rhs);
                                        stack.push(ExprOrOp::Expr(Expr::BinOp(bin)));
                                    } else {
                                        break;
                                    }
                                    if stack.len() <= 1 {
                                        break;
                                    }
                                }
                            }
                            stack.push(ExprOrOp::Op(self.lpop()));
                            stack.push(ExprOrOp::Expr(
                                self.try_reduce_bin_lhs().map_err(|_| self.stack_dec())?,
                            ));
                        }
                        Some(t) if t.category_is(TC::DefOp) => {
                            switch_unreachable!()
                        }
                        Some(t) if t.is(Dot) => {
                            self.skip();
                            match self.lpop() {
                                symbol if symbol.is(Symbol) => {
                                    let obj = if let Some(ExprOrOp::Expr(expr)) = stack.pop() {
                                        expr
                                    } else {
                                        self.level -= 1;
                                        let err = self.skip_and_throw_syntax_err(caused_by!());
                                        self.errs.push(err);
                                        return Err(());
                                    };
                                    if let Some(args) = self
                                        .opt_reduce_args()
                                        .transpose()
                                        .map_err(|_| self.stack_dec())?
                                    {
                                        let call = Call::new(obj, Some(symbol), args);
                                        stack.push(ExprOrOp::Expr(Expr::Call(call)));
                                    } else {
                                        let acc = Accessor::attr(obj, Local::new(symbol));
                                        stack.push(ExprOrOp::Expr(Expr::Accessor(acc)));
                                    }
                                }
                                other => {
                                    self.restore(other);
                                    self.level -= 1;
                                    let err = self.skip_and_throw_syntax_err(caused_by!());
                                    self.errs.push(err);
                                    return Err(());
                                }
                            }
                        }
                        Some(t) if t.is(Comma) => {
                            let first_elem = enum_unwrap!(stack.pop(), Some:(ExprOrOp::Expr:(_)));
                            let tup = self
                                .try_reduce_tuple(first_elem)
                                .map_err(|_| self.stack_dec())?;
                            self.level -= 1;
                            return Ok(Expr::Tuple(tup));
                        }
                        _ => {
                            if stack.len() <= 1 {
                                break;
                            }
                            // else if stack.len() == 2 { switch_unreachable!() }
                            else {
                                while stack.len() >= 3 {
                                    let rhs = enum_unwrap!(stack.pop(), Some:(ExprOrOp::Expr:(_)));
                                    let op = enum_unwrap!(stack.pop(), Some:(ExprOrOp::Op:(_)));
                                    let lhs = enum_unwrap!(stack.pop(), Some:(ExprOrOp::Expr:(_)));
                                    let bin = BinOp::new(op, lhs, rhs);
                                    stack.push(ExprOrOp::Expr(Expr::BinOp(bin)));
                                }
                            }
                        }
                    }
                }
                match stack.pop() {
                    Some(ExprOrOp::Expr(expr)) if stack.is_empty() => {
                        self.level -= 1;
                        Ok(expr)
                    }
                    Some(ExprOrOp::Expr(expr)) => {
                        let extra = stack.pop().unwrap();
                        let loc = match extra {
                            ExprOrOp::Expr(expr) => expr.loc(),
                            ExprOrOp::Op(op) => op.loc(),
                        };
                        self.warns
                            .push(ParseError::compiler_bug(0, loc, fn_name!(), line!()));
                        self.level -= 1;
                        Ok(expr)
                    }
                    Some(ExprOrOp::Op(op)) => {
                        self.level -= 1;
                        self.errs
                            .push(ParseError::compiler_bug(0, op.loc(), fn_name!(), line!()));
                        Err(())
                    }
                    _ => switch_unreachable!(),
                }
            }
        }
    }

    /// "LHS" is the smallest unit that can be the left-hand side of an BinOp.
    /// e.g. Call, Name, UnaryOp, Lambda
    fn try_reduce_bin_lhs(&mut self) -> ParseResult<Expr> {
        debug_call_info!(self);
        match self.peek() {
            Some(t) if t.category_is(TC::Literal) => {
                // TODO: 10.times ...などメソッド呼び出しもある
                let lit = self.try_reduce_lit().map_err(|_| self.stack_dec())?;
                self.level -= 1;
                Ok(Expr::Lit(lit))
            }
            Some(t) if t.is(Symbol) || t.is(Dot) => {
                let acc = self
                    .try_reduce_call_or_acc()
                    .map_err(|_| self.stack_dec())?;
                self.level -= 1;
                Ok(acc)
            }
            Some(t) if t.category_is(TC::UnaryOp) => {
                let unaryop = self.try_reduce_unary().map_err(|_| self.stack_dec())?;
                self.level -= 1;
                Ok(Expr::UnaryOp(unaryop))
            }
            Some(t) if t.category_is(TC::Caret) => {
                let lambda = self.try_reduce_lambda().map_err(|_| self.stack_dec())?;
                self.level -= 1;
                Ok(Expr::Lambda(lambda))
            }
            Some(t) if t.is(LParen) => {
                let lparen = self.lpop();
                if self.cur_is(RParen) {
                    let rparen = self.lpop();
                    let args = Args::new(vec![], vec![], Some((lparen, rparen)));
                    let unit = Tuple::Normal(NormalTuple::new(args));
                    self.level -= 1;
                    return Ok(Expr::Tuple(unit));
                }
                let mut expr = self.try_reduce_expr().map_err(|_| self.stack_dec())?;
                let rparen = self.lpop();
                match &mut expr {
                    Expr::Tuple(Tuple::Normal(tup)) => {
                        tup.elems.paren = Some((lparen, rparen));
                    }
                    _ => {}
                }
                self.level -= 1;
                Ok(expr)
            }
            Some(t) if t.is(LSqBr) => {
                let array = self.try_reduce_array().map_err(|_| self.stack_dec())?;
                self.level -= 1;
                Ok(Expr::Array(array))
            }
            Some(t) if t.is(LBrace) => {
                match self
                    .try_reduce_brace_container()
                    .map_err(|_| self.stack_dec())?
                {
                    BraceContainer::Dict(dic) => {
                        self.level -= 1;
                        Ok(Expr::Dict(dic))
                    }
                    BraceContainer::Record(rec) => {
                        self.level -= 1;
                        Ok(Expr::Record(rec))
                    }
                    BraceContainer::Set(set) => {
                        self.level -= 1;
                        Ok(Expr::Set(set))
                    }
                }
            }
            Some(t) if t.is(UBar) => {
                let token = self.lpop();
                self.level -= 1;
                self.errs.push(ParseError::feature_error(
                    line!() as usize,
                    token.loc(),
                    "discard pattern",
                ));
                Err(())
            }
            _other => {
                self.level -= 1;
                let err = self.skip_and_throw_syntax_err(caused_by!());
                self.errs.push(err);
                return Err(());
            }
        }
    }

    #[inline]
    fn try_reduce_call_or_acc(&mut self) -> ParseResult<Expr> {
        debug_call_info!(self);
        let acc = self.try_reduce_acc().map_err(|_| self.stack_dec())?;
        if let Some(res) = self.opt_reduce_args() {
            let args = res.map_err(|_| self.stack_dec())?;
            let (obj, method_name) = match acc {
                Accessor::Attr(attr) => (*attr.obj, Some(attr.name.symbol)),
                Accessor::Local(local) => (Expr::Accessor(Accessor::Local(local)), None),
                _ => todo!(),
            };
            let call = Call::new(obj, method_name, args);
            self.level -= 1;
            Ok(Expr::Call(call))
        } else {
            self.level -= 1;
            Ok(Expr::Accessor(acc))
        }
    }

    #[inline]
    fn try_reduce_unary(&mut self) -> ParseResult<UnaryOp> {
        debug_call_info!(self);
        let op = self.lpop();
        let expr = self.try_reduce_expr().map_err(|_| self.stack_dec())?;
        self.level -= 1;
        Ok(UnaryOp::new(op, expr))
    }

    #[inline]
    fn try_reduce_array(&mut self) -> ParseResult<Array> {
        debug_call_info!(self);
        let l_sqbr = self.lpop();
        let inner = self.try_reduce_elems().map_err(|_| self.stack_dec())?;
        let r_sqbr = self.lpop();
        if !r_sqbr.is(RSqBr) {
            self.level -= 1;
            self.errs
                .push(ParseError::simple_syntax_error(0, r_sqbr.loc()));
            return Err(());
        }
        let arr = match inner {
            ArrayInner::Normal(elems) => Array::Normal(NormalArray::new(l_sqbr, r_sqbr, elems)),
            ArrayInner::WithLength(elem, len) => {
                Array::WithLength(ArrayWithLength::new(l_sqbr, r_sqbr, elem, len))
            }
            ArrayInner::Comprehension { .. } => todo!(),
        };
        self.level -= 1;
        Ok(arr)
    }

    /// Set, Dict, Record
    fn try_reduce_brace_container(&mut self) -> ParseResult<BraceContainer> {
        debug_call_info!(self);
        let l_brace = self.lpop();
        if self.cur_is(Newline) {
            self.skip();
            if self.cur_is(Indent) {
                self.skip();
            } else {
                todo!()
            }
        }
        // TODO: K: V
        let first = self.try_reduce_expr().map_err(|_| self.stack_dec())?;
        match first {
            Expr::Def(def) => {
                let record = self
                    .try_reduce_record(l_brace, def)
                    .map_err(|_| self.stack_dec())?;
                self.level -= 1;
                Ok(BraceContainer::Record(record))
            }
            Expr::Decl(_) => todo!(), // invalid syntax
            other => {
                let set = self
                    .try_reduce_set(l_brace, other)
                    .map_err(|_| self.stack_dec())?;
                self.level -= 1;
                Ok(BraceContainer::Set(set))
            }
        }
    }

    fn try_reduce_record(&mut self, l_brace: Token, first: Def) -> ParseResult<Record> {
        debug_call_info!(self);
        let mut attrs = vec![first];
        loop {
            match self.peek() {
                Some(t) if t.category_is(TC::Separator) => {
                    self.skip();
                    if self.cur_is(Dedent) {
                        self.skip();
                        if self.cur_is(RBrace) {
                            let r_brace = self.lpop();
                            self.level -= 1;
                            let attrs = RecordAttrs::from(attrs);
                            return Ok(Record::new(l_brace, r_brace, attrs));
                        } else {
                            todo!()
                        }
                    }
                    let def = self.try_reduce_def().map_err(|_| self.stack_dec())?;
                    attrs.push(def);
                }
                Some(term) if term.is(RBrace) => {
                    let r_brace = self.lpop();
                    self.level -= 1;
                    let attrs = RecordAttrs::from(attrs);
                    return Ok(Record::new(l_brace, r_brace, attrs));
                }
                _ => todo!(),
            }
        }
    }

    fn _try_reduce_dict() -> ParseResult<Dict> {
        todo!()
    }

    fn try_reduce_set(&mut self, _l_brace: Token, _first: Expr) -> ParseResult<Set> {
        todo!()
    }

    #[inline]
<<<<<<< HEAD
    fn try_reduce_ident(&mut self) -> ParseResult<Identifier> {
=======
    fn try_reduce_tuple(&mut self, first_elem: Expr) -> ParseResult<Tuple> {
        debug_call_info!(self);
        let mut args = Args::new(vec![PosArg::new(first_elem)], vec![], None);
        loop {
            match self.peek() {
                Some(t) if t.is(Comma) => {
                    self.skip();
                    if self.cur_is(Comma) {
                        self.level -= 1;
                        let err = self.skip_and_throw_syntax_err(caused_by!());
                        self.errs.push(err);
                        return Err(());
                    }
                    match self.try_reduce_arg().map_err(|_| self.stack_dec())? {
                        PosOrKwArg::Pos(arg) => {
                            args.push_pos(arg);
                        }
                        PosOrKwArg::Kw(_arg) => todo!(),
                    }
                }
                Some(t) if t.is(Newline) => {
                    while self.cur_is(Newline) {
                        self.skip();
                    }
                    match self.try_reduce_arg().map_err(|_| self.stack_dec())? {
                        PosOrKwArg::Pos(arg) => {
                            args.push_pos(arg);
                        }
                        PosOrKwArg::Kw(_arg) => todo!(),
                    }
                }
                _ => {
                    break;
                }
            }
        }
        let tup = Tuple::Normal(NormalTuple::new(args));
        self.level -= 1;
        Ok(tup)
    }

    #[inline]
    fn try_reduce_name(&mut self) -> ParseResult<VarName> {
>>>>>>> 2f225c46
        debug_call_info!(self);
        self.level -= 1;
        match self.peek() {
            Some(t) if t.is(Dot) => {
                let dot = self.lpop();
                // TODO:
                assert!(self.cur_category_is(TC::Symbol));
                let ident = Identifier::new(Some(dot), VarName::new(self.lpop()));
                Ok(ident)
            }
            Some(t) if t.is(Symbol) => {
                let ident = Identifier::new(None, VarName::new(self.lpop()));
                Ok(ident)
            }
            _ => {
                let err = self.skip_and_throw_syntax_err(caused_by!());
                self.errs.push(err);
                Err(())
            }
        }
    }

    #[inline]
    fn try_reduce_lit(&mut self) -> ParseResult<Literal> {
        debug_call_info!(self);
        self.level -= 1;
        match self.peek() {
            Some(t) if t.category_is(TC::Literal) => Ok(Literal::from(self.lpop())),
            _ => {
                let err = self.skip_and_throw_syntax_err(caused_by!());
                self.errs.push(err);
                Err(())
            }
        }
    }
}<|MERGE_RESOLUTION|>--- conflicted
+++ resolved
@@ -2061,10 +2061,6 @@
         todo!()
     }
 
-    #[inline]
-<<<<<<< HEAD
-    fn try_reduce_ident(&mut self) -> ParseResult<Identifier> {
-=======
     fn try_reduce_tuple(&mut self, first_elem: Expr) -> ParseResult<Tuple> {
         debug_call_info!(self);
         let mut args = Args::new(vec![PosArg::new(first_elem)], vec![], None);
@@ -2107,8 +2103,7 @@
     }
 
     #[inline]
-    fn try_reduce_name(&mut self) -> ParseResult<VarName> {
->>>>>>> 2f225c46
+    fn try_reduce_ident(&mut self) -> ParseResult<Identifier> {
         debug_call_info!(self);
         self.level -= 1;
         match self.peek() {
